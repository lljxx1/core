{
  "name": "@reservoir0x/sdk",
<<<<<<< HEAD
  "version": "0.0.255",
=======
  "version": "0.0.261",
>>>>>>> b762f7f9
  "description": "Reservoir Protocol SDK",
  "license": "MIT",
  "main": "dist/index.js",
  "types": "dist/index.d.ts",
  "scripts": {
    "build": "tsc",
    "clean": "rm -rf dist tsconfig.tsbuildinfo",
    "prepublishOnly": "yarn clean && yarn build"
  },
  "devDependencies": {
    "@types/node": "^16.11.12",
    "typescript": "^4.5.2"
  },
  "dependencies": {
    "@uniswap/smart-order-router": "^3.0.4",
    "ethers": "^5.7.2",
    "merkletreejs": "0.2.31"
  },
  "files": [
    "dist/**/*"
  ],
  "publishConfig": {
    "access": "public"
  },
  "prettier": {
    "semi": true,
    "singleQuote": false
  }
}<|MERGE_RESOLUTION|>--- conflicted
+++ resolved
@@ -1,10 +1,6 @@
 {
   "name": "@reservoir0x/sdk",
-<<<<<<< HEAD
-  "version": "0.0.255",
-=======
-  "version": "0.0.261",
->>>>>>> b762f7f9
+  "version": "0.0.262",
   "description": "Reservoir Protocol SDK",
   "license": "MIT",
   "main": "dist/index.js",
