{
  "name": "@reservoir0x/sdk",
<<<<<<< HEAD
  "version": "0.0.271",
=======
  "version": "0.0.272",
>>>>>>> b45e2453
  "description": "Reservoir Protocol SDK",
  "license": "MIT",
  "main": "dist/index.js",
  "types": "dist/index.d.ts",
  "scripts": {
    "build": "tsc",
    "clean": "rm -rf dist tsconfig.tsbuildinfo",
    "prepublishOnly": "yarn clean && yarn build"
  },
  "devDependencies": {
    "@types/node": "^16.11.12",
    "typescript": "^4.5.2"
  },
  "dependencies": {
    "@uniswap/smart-order-router": "^3.0.4",
    "ethers": "^5.7.2",
    "merkletreejs": "0.2.31"
  },
  "files": [
    "dist/**/*"
  ],
  "publishConfig": {
    "access": "public"
  },
  "prettier": {
    "semi": true,
    "singleQuote": false
  }
}<|MERGE_RESOLUTION|>--- conflicted
+++ resolved
@@ -1,10 +1,6 @@
 {
   "name": "@reservoir0x/sdk",
-<<<<<<< HEAD
-  "version": "0.0.271",
-=======
-  "version": "0.0.272",
->>>>>>> b45e2453
+  "version": "0.0.273",
   "description": "Reservoir Protocol SDK",
   "license": "MIT",
   "main": "dist/index.js",
