{
  "name": "@reservoir0x/sdk",
<<<<<<< HEAD
  "version": "0.0.204",
=======
  "version": "0.0.203",
>>>>>>> 61db032e
  "description": "Reservoir Protocol SDK",
  "license": "MIT",
  "main": "dist/index.js",
  "types": "dist/index.d.ts",
  "scripts": {
    "build": "tsc",
    "clean": "rm -rf dist tsconfig.tsbuildinfo",
    "prepublishOnly": "yarn clean && yarn build"
  },
  "devDependencies": {
    "@types/node": "^16.11.12",
    "typescript": "^4.5.2"
  },
  "dependencies": {
    "ethers": "^5.6.8",
    "merkletreejs": "0.2.31"
  },
  "files": [
    "dist/**/*"
  ],
  "publishConfig": {
    "access": "public"
  },
  "prettier": {
    "semi": true,
    "singleQuote": false
  }
}<|MERGE_RESOLUTION|>--- conflicted
+++ resolved
@@ -1,10 +1,6 @@
 {
   "name": "@reservoir0x/sdk",
-<<<<<<< HEAD
-  "version": "0.0.204",
-=======
-  "version": "0.0.203",
->>>>>>> 61db032e
+  "version": "0.0.205",
   "description": "Reservoir Protocol SDK",
   "license": "MIT",
   "main": "dist/index.js",
