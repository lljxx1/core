import { BigNumberish } from "@ethersproject/bignumber";

import * as Sdk from "../../index";
import { TxData } from "../../utils";

export type ExecutionInfo = {
  module: string;
  data: string;
  value: BigNumberish;
};

export type Fee = {
  recipient: string;
  amount: BigNumberish;
};

export type NFTApproval = {
  contract: string;
  owner: string;
  operator: string;
  txData: TxData;
};

export type NFTPermit = {
  contract: string;
  contractKind: "erc721" | "erc1155";
  tokenId: BigNumberish;
  amount?: BigNumberish;
  data: {
    kind: "seaport-approval-order";
    order: Sdk.Seaport.Order;
    mirrorOrder: Sdk.Seaport.Order;
  };
};

export type GenericOrder =
  | {
      kind: "foundation";
      order: Sdk.Foundation.Order;
    }
  | {
      kind: "looks-rare";
      order: Sdk.LooksRare.Order;
    }
  | {
      kind: "x2y2";
      order: Sdk.X2Y2.Order;
    }
  | {
      kind: "zeroex-v4";
      order: Sdk.ZeroExV4.Order;
    }
  | {
      kind: "seaport";
      order: Sdk.Seaport.Order;
    }
  | {
      kind: "seaport-partial";
      order: Sdk.Seaport.Types.PartialOrder;
    }
  | {
      kind: "cryptopunks";
      order: Sdk.CryptoPunks.Order;
    }
  | {
      kind: "sudoswap";
      order: Sdk.Sudoswap.Order;
    }
  | {
      kind: "zora";
      order: Sdk.Zora.Order;
    }
  | {
      kind: "universe";
      order: Sdk.Universe.Order;
    }
  | {
      kind: "element";
      order: Sdk.Element.Order;
    }
  | {
      kind: "rarible";
      order: Sdk.Rarible.Order;
    }
  | {
      kind: "infinity";
      order: Sdk.Infinity.Order;
    }
  | {
      kind: "forward";
      order: Sdk.Forward.Order;
    }
  | {
      kind: "blur";
      order: Sdk.Blur.Order;
    }
  | {
      kind: "manifold";
      order: Sdk.Manifold.Order;
    }
  | {
      kind: "nftx";
      order: Sdk.Nftx.Order;
<<<<<<< HEAD
    }
  | {
      kind: "flow";
      order: Sdk.Flow.Order;
=======
>>>>>>> acdd7921
    };

export type ListingFillDetails = {
  contractKind: "erc721" | "erc1155";
  contract: string;
  tokenId: string;
  currency: string;
  // Relevant for partially-fillable orders
  amount?: number | string;
  fees?: Fee[];
};
export type ListingDetails = GenericOrder & ListingFillDetails;

export type BidFillDetails = {
  contractKind: "erc721" | "erc1155";
  contract: string;
  tokenId: string;
  // Relevant for partially-fillable orders
  amount?: number | string;
  // Relevant for merkle orders
  extraArgs?: any;
  fees?: Fee[];
};
export type BidDetails = GenericOrder & BidFillDetails;<|MERGE_RESOLUTION|>--- conflicted
+++ resolved
@@ -101,13 +101,10 @@
   | {
       kind: "nftx";
       order: Sdk.Nftx.Order;
-<<<<<<< HEAD
     }
   | {
       kind: "flow";
       order: Sdk.Flow.Order;
-=======
->>>>>>> acdd7921
     };
 
 export type ListingFillDetails = {
