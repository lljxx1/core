import { Interface } from "@ethersproject/abi";
import { Provider } from "@ethersproject/abstract-provider";
import { AddressZero } from "@ethersproject/constants";
import { Contract } from "@ethersproject/contracts";
import axios from "axios";

import * as Addresses from "./addresses";
import * as SeaportPermit from "./permits/seaport";
import * as Permit2 from "./permits/permit2";

import {
  BidDetails,
  ExecutionInfo,
  Fee,
  ListingDetails,
  ListingFillDetails,
  NFTApproval,
  NFTPermit,
  ERC20Approval,
  ERC20Permit
} from "./types";
import { generateSwapExecution } from "./uniswap";
import { generateApprovalTxData, isETH, generateApproveTxData } from "./utils";
import * as Sdk from "../../index";
<<<<<<< HEAD
import { TxData, bn, generateSourceBytes, uniqBy, MaxUint256 } from "../../utils";
=======
import { encodeForMatchOrders } from "../../rarible/utils";
import { TxData, bn, generateSourceBytes, uniqBy } from "../../utils";
>>>>>>> efa7ac1c

// Tokens
import ERC721Abi from "../../common/abis/Erc721.json";
import ERC1155Abi from "../../common/abis/Erc1155.json";
// Router
import RouterAbi from "./abis/ReservoirV6_0_0.json";
// Modules
import BlurModuleAbi from "./abis/BlurModule.json";
import ElementModuleAbi from "./abis/ElementModule.json";
import FoundationModuleAbi from "./abis/FoundationModule.json";
import LooksRareModuleAbi from "./abis/LooksRareModule.json";
import NFTXModuleAbi from "./abis/NFTXModule.json";
import RaribleModuleAbi from "./abis/RaribleModule.json";
import SeaportModuleAbi from "./abis/SeaportModule.json";
import SeaportV12ModuleAbi from "./abis/SeaportV12Module.json";
import SudoswapModuleAbi from "./abis/SudoswapModule.json";
import UniswapV3ModuleAbi from "./abis/UniswapV3Module.json";
import WETHModuleAbi from "./abis/WETHModule.json";
import X2Y2ModuleAbi from "./abis/X2Y2Module.json";
import ZeroExV4ModuleAbi from "./abis/ZeroExV4Module.json";
import ZoraModuleAbi from "./abis/ZoraModule.json";
<<<<<<< HEAD
import NFTXModuleAbi from "./abis/NFTXModule.json";
import Permit2ModuleAbi from  "./abis/Permit2Module.json";
=======
>>>>>>> efa7ac1c

type SetupOptions = {
  x2y2ApiKey?: string;
  cbApiKey?: string;
};

export class Router {
  public chainId: number;
  public provider: Provider;
  public options?: SetupOptions;

  public contracts: { [name: string]: Contract };

  constructor(chainId: number, provider: Provider, options?: SetupOptions) {
    this.chainId = chainId;
    this.provider = provider;
    this.options = options;

    this.contracts = {
      // Initialize router
      router: new Contract(Addresses.Router[chainId], RouterAbi, provider),
      // Initialize modules
      blurModule: new Contract(
        Addresses.BlurModule[chainId] ?? AddressZero,
        BlurModuleAbi,
        provider
      ),
      elementModule: new Contract(
        Addresses.ElementModule[chainId] ?? AddressZero,
        ElementModuleAbi,
        provider
      ),
      foundationModule: new Contract(
        Addresses.FoundationModule[chainId] ?? AddressZero,
        FoundationModuleAbi,
        provider
      ),
      looksRareModule: new Contract(
        Addresses.LooksRareModule[chainId] ?? AddressZero,
        LooksRareModuleAbi,
        provider
      ),
      seaportModule: new Contract(
        Addresses.SeaportModule[chainId] ?? AddressZero,
        SeaportModuleAbi,
        provider
      ),
      seaportV12Module: new Contract(
        Addresses.SeaportV12Module[chainId] ?? AddressZero,
        SeaportV12ModuleAbi,
        provider
      ),
      sudoswapModule: new Contract(
        Addresses.SudoswapModule[chainId] ?? AddressZero,
        SudoswapModuleAbi,
        provider
      ),
      uniswapV3Module: new Contract(
        Addresses.UniswapV3Module[chainId] ?? AddressZero,
        UniswapV3ModuleAbi,
        provider
      ),
      wethModule: new Contract(
        Addresses.WETHModule[chainId] ?? AddressZero,
        WETHModuleAbi,
        provider
      ),
      x2y2Module: new Contract(
        Addresses.X2Y2Module[chainId] ?? AddressZero,
        X2Y2ModuleAbi,
        provider
      ),
      zeroExV4Module: new Contract(
        Addresses.ZeroExV4Module[chainId] ?? AddressZero,
        ZeroExV4ModuleAbi,
        provider
      ),
      zoraModule: new Contract(
        Addresses.ZoraModule[chainId] ?? AddressZero,
        ZoraModuleAbi,
        provider
      ),
      nftxModule: new Contract(
        Addresses.NFTXModule[chainId] ?? AddressZero,
        NFTXModuleAbi,
        provider
      ),
<<<<<<< HEAD
      permit2Module: new Contract(
        Addresses.Permit2Module[chainId] ?? AddressZero,
        Permit2ModuleAbi,
=======
      raribleModule: new Contract(
        Addresses.RaribleModule[chainId] ?? AddressZero,
        RaribleModuleAbi,
>>>>>>> efa7ac1c
        provider
      ),
    };
  }

  public async fillListingsTx(
    details: ListingDetails[],
    taker: string,
    buyInCurrency = Sdk.Common.Addresses.Eth[this.chainId],
    options?: {
      source?: string;
      // Will be split among all listings to get filled
      globalFees?: Fee[];
      // Include a balance assert module call for every listing
      assertBalances?: boolean;
      // Force filling through the router (where possible)
      forceRouter?: boolean;
      // Skip any errors (either off-chain or on-chain)
      partial?: boolean;
      // Any extra data relevant when filling natively
      directFillingData?: any;
      // Wallet used for relaying the fill transaction
      relayer?: string;
    }
  ): Promise<{ 
    txData: TxData;
    success: boolean[],
    approvals: ERC20Approval[],
    permits: ERC20Permit[]
  }> {
    // Assume the listing details are consistent with the underlying order object

    // TODO: Add support for balance assertions
    if (options?.assertBalances) {
      throw new Error("Balance assertions not yet implemented");
    }

    // TODO: Add Universe router module
    if (details.some(({ kind }) => kind === "universe")) {
      if (options?.relayer) {
        throw new Error("Relayer not supported");
      }

      if (details.length > 1) {
        throw new Error("Universe sweeping is not supported");
      } else {
        if (options?.globalFees?.length) {
          throw new Error("Fees not supported");
        }

        const order = details[0].order as Sdk.Universe.Order;
        const exchange = new Sdk.Universe.Exchange(this.chainId);
        return {
          approvals: [],
          permits: [],
          txData: await exchange.fillOrderTx(taker, order, {
            amount: Number(details[0].amount),
            source: options?.source,
          }),
          success: [true],
        };
      }
    }

<<<<<<< HEAD
    // TODO: Add Rarible router module
    if (details.some(({ kind }) => kind === "rarible")) {
      if (options?.relayer) {
        throw new Error("Relayer not supported");
      }

      if (details.length > 1) {
        throw new Error("Rarible sweeping is not supported");
      } else {
        const order = details[0].order as Sdk.Rarible.Order;
        const exchange = new Sdk.Rarible.Exchange(this.chainId);
        return {
          approvals: [],
          permits: [],
          txData: await exchange.fillOrderTx(taker, order, {
            tokenId: details[0].tokenId,
            assetClass: details[0].contractKind.toUpperCase(),
            amount: Number(details[0].amount),
            source: options?.source,
          }),
          success: [true],
        };
      }
    }

=======
>>>>>>> efa7ac1c
    // TODO: Add Cryptopunks router module
    if (details.some(({ kind }) => kind === "cryptopunks")) {
      if (options?.relayer) {
        throw new Error("Relayer not supported");
      }

      if (details.length > 1) {
        throw new Error("Cryptopunks sweeping is not supported");
      } else {
        if (options?.globalFees?.length) {
          throw new Error("Fees not supported");
        }

        const order = details[0].order as Sdk.CryptoPunks.Order;
        const exchange = new Sdk.CryptoPunks.Exchange(this.chainId);
        return {
          approvals: [],
          permits: [],
          txData: exchange.fillListingTx(taker, order, options),
          success: [true],
        };
      }
    }

    // TODO: Add Infinity router module
    if (details.some(({ kind }) => kind === "infinity")) {
      if (options?.relayer) {
        throw new Error("Relayer not supported");
      }

      if (details.length > 1) {
        throw new Error("Infinity sweeping is not supported");
      } else {
        if (options?.globalFees?.length) {
          throw new Error("Fees not supported");
        }

        const order = details[0].order as Sdk.Infinity.Order;
        const exchange = new Sdk.Infinity.Exchange(this.chainId);

        if (options?.directFillingData) {
          return {
            approvals: [],
            permits: [],
            txData: exchange.takeOrdersTx(taker, [
              {
                order,
                tokens: options.directFillingData,
              },
            ]),
            success: [true],
          };
        }
        return {
          approvals: [],
          permits: [],
          txData: exchange.takeMultipleOneOrdersTx(taker, [order]),
          success: [true],
        };
      }
    }

    // TODO: Add Flow router module
    if (details.some(({ kind }) => kind === "flow")) {
      if (options?.relayer) {
        throw new Error("Relayer not supported");
      }

      if (details.length > 1) {
        throw new Error("Flow sweeping is not supported");
      } else {
        if (options?.globalFees?.length) {
          throw new Error("Fees not supported");
        }

        const order = details[0].order as Sdk.Flow.Order;
        const exchange = new Sdk.Flow.Exchange(this.chainId);

        if (options?.directFillingData) {
          return {
            approvals: [],
            permits: [],
            txData: exchange.takeOrdersTx(taker, [
              {
                order,
                tokens: options.directFillingData,
              },
            ]),
            success: [true],
          };
        }
        return {
          approvals: [],
          permits: [],
          txData: exchange.takeMultipleOneOrdersTx(taker, [order]),
          success: [true],
        };
      }
    }

    // TODO: Add Manifold router module
    if (details.some(({ kind }) => kind === "manifold")) {
      if (options?.relayer) {
        throw new Error("Relayer not supported");
      }

      if (details.length > 1) {
        throw new Error("Manifold sweeping is not supported");
      } else {
        const detail = details[0];
        const order = detail.order as Sdk.Manifold.Order;
        const exchange = new Sdk.Manifold.Exchange(this.chainId);
        const amountFilled = Number(detail.amount) ?? 1;
        const orderPrice = bn(order.params.details.initialAmount)
          .mul(amountFilled)
          .toString();
        return {
          approvals: [],
          permits: [],
          txData: exchange.fillOrderTx(
            taker,
            Number(order.params.id),
            amountFilled,
            orderPrice,
            options
          ),
          success: [true],
        };
      }
    }

    // Handle partial seaport orders:
    // - fetch the full order data for each partial order (concurrently)
    // - remove any partial order from the details
    await Promise.all(
      details
        .filter(({ kind }) => kind === "seaport-partial")
        .map(async (detail) => {
          try {
            const order = detail.order as Sdk.Seaport.Types.PartialOrder;
            const result = await axios.get(
              `https://order-fetcher.vercel.app/api/listing?orderHash=${order.id}&contract=${order.contract}&tokenId=${order.tokenId}&taker=${taker}&chainId=${this.chainId}`
            );

            const fullOrder = new Sdk.Seaport.Order(
              this.chainId,
              result.data.order
            );
            details.push({
              ...detail,
              kind: "seaport",
              order: fullOrder,
            });
          } catch {
            if (!options?.partial) {
              throw new Error("Could not generate fill data");
            } else {
              return;
            }
          }
        })
    );
    details = details.filter(({ kind }) => kind !== "seaport-partial");

    await Promise.all(
      details
        .filter(({ kind }) => kind === "seaport-v1.2-partial")
        .map(async (detail) => {
          try {
            const order = detail.order as Sdk.SeaportV12.Types.PartialOrder;
            const result = await axios.get(
              `https://order-fetcher.vercel.app/api/listing?orderHash=${order.id}&contract=${order.contract}&tokenId=${order.tokenId}&taker=${taker}&chainId=${this.chainId}`
            );

            const fullOrder = new Sdk.SeaportV12.Order(
              this.chainId,
              result.data.order
            );
            details.push({
              ...detail,
              kind: "seaport-v1.2",
              order: fullOrder,
            });
          } catch {
            if (!options?.partial) {
              throw new Error("Could not generate fill data");
            } else {
              return;
            }
          }
        })
    );
    details = details.filter(({ kind }) => kind !== "seaport-v1.2-partial");

    const relayer = options?.relayer ?? taker;

    // If all orders are Seaport, then fill on Seaport directly
    // TODO: Directly fill for other exchanges as well
    if (
      details.every(
        ({ kind, fees, currency }) =>
          kind === "seaport" &&
          currency === details[0].currency &&
          buyInCurrency === currency &&
          !fees?.length
      ) &&
      !options?.globalFees?.length &&
      !options?.forceRouter &&
      !options?.relayer
    ) {
      const exchange = new Sdk.Seaport.Exchange(this.chainId);
      if (details.length === 1) {
        const order = details[0].order as Sdk.Seaport.Order;
        return {
          approvals: [],
          permits: [],
          txData: await exchange.fillOrderTx(
            taker,
            order,
            order.buildMatching({ amount: details[0].amount }),
            {
              ...options,
              ...options?.directFillingData,
            }
          ),
          success: [true],
        };
      } else {
        const orders = details.map((d) => d.order as Sdk.Seaport.Order);
        return {
          approvals: [],
          permits: [],
          txData: await exchange.fillOrdersTx(
            taker,
            orders,
            orders.map((order, i) =>
              order.buildMatching({ amount: details[i].amount })
            ),
            {
              ...options,
              ...options?.directFillingData,
            }
          ),
          success: orders.map((_) => true),
        };
      }
    }
    if (
      details.every(
        ({ kind, fees, currency }) =>
          kind === "seaport-v1.2" &&
          currency === details[0].currency &&
          buyInCurrency === currency &&
          !fees?.length
      ) &&
      !options?.globalFees?.length &&
      !options?.forceRouter &&
      !options?.relayer
    ) {
      const exchange = new Sdk.SeaportV12.Exchange(this.chainId);
      if (details.length === 1) {
        const order = details[0].order as Sdk.SeaportV12.Order;
        return {
          txData: await exchange.fillOrderTx(
            taker,
            order,
            order.buildMatching({ amount: details[0].amount }),
            {
              ...options,
              ...options?.directFillingData,
            }
          ),
          success: [true],
        };
      } else {
        const orders = details.map((d) => d.order as Sdk.SeaportV12.Order);
        return {
          txData: await exchange.fillOrdersTx(
            taker,
            orders,
            orders.map((order, i) =>
              order.buildMatching({ amount: details[i].amount })
            ),
            {
              ...options,
              ...options?.directFillingData,
            }
          ),
          success: orders.map((_) => true),
        };
      }
    }

    const ercErc20Support = details.find(c => c.kind === "seaport");
    const buyIsETH = isETH(this.chainId, buyInCurrency);

    if (!buyIsETH && !ercErc20Support) {
      throw new Error("Unsupported buy-in currency");
    }

    const getFees = (ownDetails: ListingFillDetails[]) => [
      // Global fees
      ...(options?.globalFees ?? [])
        .filter(
          ({ amount, recipient }) =>
            // Skip zero amounts and/or recipients
            bn(amount).gt(0) && recipient !== AddressZero
        )
        .map(({ recipient, amount }) => ({
          recipient,
          // The fees are averaged over the number of listings to fill
          // TODO: Also take into account the quantity filled for ERC1155
          amount: bn(amount).mul(ownDetails.length).div(details.length),
        })),
      // Local fees
      // TODO: Should not split the local fees among all executions
      ...ownDetails.flatMap(({ fees }) =>
        (fees ?? []).filter(
          ({ amount, recipient }) =>
            // Skip zero amounts and/or recipients
            bn(amount).gt(0) && recipient !== AddressZero
        )
      ),
    ];

    // For keeping track of each listing's position in the original array
    type ListingDetailsExtracted = {
      originalIndex: number;
    } & ListingDetails;

    // For supporting filling listings having different underlying currencies
    type PerCurrencyDetails = { [currency: string]: ListingDetailsExtracted[] };

    // Keep track of any approvals that might be needed
    const approvals: ERC20Approval[] = [];

    // Keep track of the tokens needed by each module
    const permitItems: Permit2.TransferDetail[] = [];

    // Split all listings by their kind
    const blurDetails: ListingDetailsExtracted[] = [];
    const elementErc721Details: ListingDetailsExtracted[] = [];
    const elementErc721V2Details: ListingDetailsExtracted[] = [];
    const elementErc1155Details: ListingDetailsExtracted[] = [];
    const foundationDetails: ListingDetailsExtracted[] = [];
    const looksRareDetails: ListingDetailsExtracted[] = [];
    const seaportDetails: PerCurrencyDetails = {};
    const seaportV12Details: PerCurrencyDetails = {};
    const sudoswapDetails: ListingDetailsExtracted[] = [];
    const x2y2Details: ListingDetailsExtracted[] = [];
    const zeroexV4Erc721Details: ListingDetailsExtracted[] = [];
    const zeroexV4Erc1155Details: ListingDetailsExtracted[] = [];
    const zoraDetails: ListingDetailsExtracted[] = [];
    const nftxDetails: ListingDetailsExtracted[] = [];
    const raribleDetails: ListingDetailsExtracted[] = [];
    for (let i = 0; i < details.length; i++) {
      const { kind, contractKind, currency } = details[i];

      let detailsRef: ListingDetailsExtracted[];
      switch (kind) {
        case "blur":
          detailsRef = blurDetails;
          break;

        case "element": {
          const order = details[i].order as Sdk.Element.Order;
          detailsRef = order.isBatchSignedOrder()
            ? elementErc721V2Details
            : contractKind === "erc721"
            ? elementErc721Details
            : elementErc1155Details;
          break;
        }

        case "foundation":
          detailsRef = foundationDetails;
          break;

        case "looks-rare":
          detailsRef = looksRareDetails;
          break;

        case "seaport":
          if (!seaportDetails[currency]) {
            seaportDetails[currency] = [];
          }
          detailsRef = seaportDetails[currency];
          break;

        case "seaport-v1.2":
          if (!seaportV12Details[currency]) {
            seaportV12Details[currency] = [];
          }
          detailsRef = seaportV12Details[currency];
          break;

        case "sudoswap":
          detailsRef = sudoswapDetails;
          break;

        case "x2y2":
          detailsRef = x2y2Details;
          break;

        case "zeroex-v4":
          detailsRef =
            contractKind === "erc721"
              ? zeroexV4Erc721Details
              : zeroexV4Erc1155Details;
          break;

        case "zora":
          detailsRef = zoraDetails;
          break;

        case "nftx": {
          detailsRef = nftxDetails;
          break;
        }

        case "rarible": {
          detailsRef = raribleDetails;
          break;
        }

        default:
          throw new Error("Unsupported exchange kind");
      }

      detailsRef.push({ ...details[i], originalIndex: i });
    }

    // Generate router executions
    const executions: ExecutionInfo[] = [];
    const success: boolean[] = details.map(() => false);

    // Handle Blur listings
    if (blurDetails.length) {
      const orders = blurDetails.map((d) => d.order as Sdk.Blur.Order);
      const module = this.contracts.blurModule.address;

      const fees = getFees(blurDetails);

      const totalPrice = orders
        .map((order) => bn(order.params.price))
        .reduce((a, b) => a.add(b), bn(0));
      const totalFees = fees
        .map(({ amount }) => bn(amount))
        .reduce((a, b) => a.add(b), bn(0));

      executions.push({
        module,
        data:
          orders.length === 1
            ? this.contracts.blurModule.interface.encodeFunctionData(
                "acceptETHListing",
                [
                  orders[0].getRaw(),
                  orders[0].buildMatching({
                    trader: module,
                  }),
                  {
                    fillTo: taker,
                    refundTo: taker,
                    revertIfIncomplete: Boolean(!options?.partial),
                    amount: totalPrice,
                  },
                  fees,
                ]
              )
            : this.contracts.blurModule.interface.encodeFunctionData(
                "acceptETHListings",
                [
                  orders.map((order) => order.getRaw()),
                  orders.map((order) =>
                    order.buildMatching({
                      trader: module,
                    })
                  ),
                  {
                    fillTo: taker,
                    refundTo: taker,
                    revertIfIncomplete: Boolean(!options?.partial),
                    amount: totalPrice,
                  },
                  fees,
                ]
              ),
        value: totalPrice.add(totalFees),
      });

      // Mark the listings as successfully handled
      for (const { originalIndex } of blurDetails) {
        success[originalIndex] = true;
      }
    }

    // Handle Element ERC721 listings
    if (elementErc721Details.length) {
      const orders = elementErc721Details.map(
        (d) => d.order as Sdk.Element.Order
      );

      const totalPrice = orders
        .map((order) => order.getTotalPrice())
        .reduce((a, b) => a.add(b), bn(0));

      const fees = getFees(elementErc721Details);
      const totalFees = fees
        .map(({ amount }) => bn(amount))
        .reduce((a, b) => a.add(b), bn(0));

      const listingParams = {
        fillTo: taker,
        refundTo: taker,
        revertIfIncomplete: Boolean(!options?.partial),
        amount: totalPrice,
      };
      const module = this.contracts.elementModule;

      executions.push({
        module: module.address,
        data:
          orders.length === 1
            ? module.interface.encodeFunctionData("acceptETHListingERC721", [
                orders[0].getRaw(),
                orders[0].params,
                listingParams,
                fees,
              ])
            : module.interface.encodeFunctionData("acceptETHListingsERC721", [
                orders.map((order) => order.getRaw()),
                orders.map((order) => order.params),
                listingParams,
                fees,
              ]),
        value: totalPrice.add(totalFees),
      });

      // Mark the listings as successfully handled
      for (const { originalIndex } of elementErc721Details) {
        success[originalIndex] = true;
      }
    }

    // Handle Element ERC721 listings V2
    if (elementErc721V2Details.length) {
      const orders = elementErc721V2Details.map(
        (d) => d.order as Sdk.Element.Order
      );

      const totalPrice = orders
        .map((order) => order.getTotalPrice())
        .reduce((a, b) => a.add(b), bn(0));

      const fees = getFees(elementErc721V2Details);
      const totalFees = fees
        .map(({ amount }) => bn(amount))
        .reduce((a, b) => a.add(b), bn(0));

      const listingParams = {
        fillTo: taker,
        refundTo: taker,
        revertIfIncomplete: Boolean(!options?.partial),
        amount: totalPrice,
      };
      const module = this.contracts.elementModule;

      executions.push({
        module: module.address,
        data:
          orders.length === 1
            ? module.interface.encodeFunctionData("acceptETHListingERC721V2", [
                orders[0].getRaw(),
                listingParams,
                fees,
              ])
            : module.interface.encodeFunctionData("acceptETHListingsERC721V2", [
                orders.map((order) => order.getRaw()),
                listingParams,
                fees,
              ]),
        value: totalPrice.add(totalFees),
      });

      // Mark the listings as successfully handled
      for (const { originalIndex } of elementErc721V2Details) {
        success[originalIndex] = true;
      }
    }

    // Handle Element ERC1155 listings
    if (elementErc1155Details.length) {
      const orders = elementErc1155Details.map(
        (d) => d.order as Sdk.Element.Order
      );

      const totalPrice = orders
        .map((order, i) =>
          order.getTotalPrice(elementErc1155Details[i].amount ?? 1)
        )
        .reduce((a, b) => a.add(b), bn(0));

      const fees = getFees(elementErc1155Details);
      const totalFees = fees
        .map(({ amount }) => bn(amount))
        .reduce((a, b) => a.add(b), bn(0));

      const listingParams = {
        fillTo: taker,
        refundTo: taker,
        revertIfIncomplete: Boolean(!options?.partial),
        amount: totalPrice,
      };
      const module = this.contracts.elementModule;

      executions.push({
        module: module.address,
        data:
          orders.length === 1
            ? module.interface.encodeFunctionData("acceptETHListingERC1155", [
                orders[0].getRaw(),
                orders[0].params,
                elementErc1155Details[0].amount ?? 1,
                listingParams,
                fees,
              ])
            : module.interface.encodeFunctionData("acceptETHListingsERC1155", [
                orders.map((order) => order.getRaw()),
                orders.map((order) => order.params),
                elementErc1155Details.map((d) => d.amount ?? 1),
                listingParams,
                fees,
              ]),
        value: totalPrice.add(totalFees),
      });

      // Mark the listings as successfully handled
      for (const { originalIndex } of elementErc1155Details) {
        success[originalIndex] = true;
      }
    }

    // Handle Foundation listings
    if (foundationDetails.length) {
      const orders = foundationDetails.map(
        (d) => d.order as Sdk.Foundation.Order
      );
      const fees = getFees(foundationDetails);

      const totalPrice = orders
        .map((order) => bn(order.params.price))
        .reduce((a, b) => a.add(b), bn(0));
      const totalFees = fees
        .map(({ amount }) => bn(amount))
        .reduce((a, b) => a.add(b), bn(0));

      executions.push({
        module: this.contracts.foundationModule.address,
        data:
          orders.length === 1
            ? this.contracts.foundationModule.interface.encodeFunctionData(
                "acceptETHListing",
                [
                  orders[0].params,
                  {
                    fillTo: taker,
                    refundTo: taker,
                    revertIfIncomplete: Boolean(!options?.partial),
                    amount: totalPrice,
                  },
                  fees,
                ]
              )
            : this.contracts.foundationModule.interface.encodeFunctionData(
                "acceptETHListings",
                [
                  orders.map((order) => order.params),
                  {
                    fillTo: taker,
                    refundTo: taker,
                    revertIfIncomplete: Boolean(!options?.partial),
                    amount: totalPrice,
                  },
                  fees,
                ]
              ),
        value: totalPrice.add(totalFees),
      });

      // Mark the listings as successfully handled
      for (const { originalIndex } of foundationDetails) {
        success[originalIndex] = true;
      }
    }

    // Handle LooksRare listings
    if (looksRareDetails.length) {
      const orders = looksRareDetails.map(
        (d) => d.order as Sdk.LooksRare.Order
      );
      const module = this.contracts.looksRareModule.address;

      const fees = getFees(looksRareDetails);

      const totalPrice = orders
        .map((order) => bn(order.params.price))
        .reduce((a, b) => a.add(b), bn(0));
      const totalFees = fees
        .map(({ amount }) => bn(amount))
        .reduce((a, b) => a.add(b), bn(0));

      executions.push({
        module,
        data:
          orders.length === 1
            ? this.contracts.looksRareModule.interface.encodeFunctionData(
                "acceptETHListing",
                [
                  orders[0].buildMatching(
                    // For LooksRare, the module acts as the taker proxy
                    module
                  ),
                  orders[0].params,
                  {
                    fillTo: taker,
                    refundTo: taker,
                    revertIfIncomplete: Boolean(!options?.partial),
                    amount: totalPrice,
                  },
                  fees,
                ]
              )
            : this.contracts.looksRareModule.interface.encodeFunctionData(
                "acceptETHListings",
                [
                  orders.map((order) =>
                    order.buildMatching(
                      // For LooksRare, the module acts as the taker proxy
                      module
                    )
                  ),
                  orders.map((order) => order.params),
                  {
                    fillTo: taker,
                    refundTo: taker,
                    revertIfIncomplete: Boolean(!options?.partial),
                    amount: totalPrice,
                  },
                  fees,
                ]
              ),
        value: totalPrice.add(totalFees),
      });

      // Mark the listings as successfully handled
      for (const { originalIndex } of looksRareDetails) {
        success[originalIndex] = true;
      }
    }

    // Handle Seaport listings
    if (Object.keys(seaportDetails).length) {
      const exchange = new Sdk.Seaport.Exchange(this.chainId);
      const swapExecutions = [];
      for (const currency of Object.keys(seaportDetails)) {
        const currencyDetails = seaportDetails[currency];

        const orders = currencyDetails.map((d) => d.order as Sdk.Seaport.Order);
        const fees = getFees(currencyDetails);

        const totalPrice = orders
          .map((order, i) =>
            // Seaport orders can be partially-fillable
            bn(order.getMatchingPrice())
              .mul(currencyDetails[i].amount ?? 1)
              .div(order.getInfo()!.amount)
          )
          .reduce((a, b) => a.add(b), bn(0));
        const totalFees = fees
          .map(({ amount }) => bn(amount))
          .reduce((a, b) => a.add(b), bn(0));
        const totalPayment = totalPrice.add(totalFees);
        
        const currencyIsETH = isETH(this.chainId, currency);
        const isSameCurrency = currency === buyInCurrency;
        let skipFillExecution = false;
        if ((!currencyIsETH || !buyIsETH) && !isSameCurrency) {
          try {
            const swapInfo = await generateSwapExecution(
              this.chainId,
              this.provider,
              buyInCurrency,
              currency,
              totalPayment,
              {
                uniswapV3Module: this.contracts.uniswapV3Module,
                wethModule: this.contracts.wethModule,
                // Forward any swapped tokens to the Seaport module
                recipient: this.contracts.seaportModule.address,
                refundTo: taker,
              }
            );

            executions.push(swapInfo.execution);

            // When target is ETH, add unwrap step
            if (isETH(this.chainId, currency)) {
              executions.push({
                module: this.contracts.wethModule.address,
                data: this.contracts.wethModule.interface.encodeFunctionData("unwrap", [
                  this.contracts.seaportModule.address,
                ]),
                value: 0,
              })
            }

            swapExecutions.push(swapInfo);
          } catch (error) {
            if (!options?.partial) {
              throw new Error("Could not generate swap execution");
            } else {
              // Since the swap execution generation failed, we should also skip the fill execution
              skipFillExecution = true;
            }
          }
        }

        // Generate transfer
        if (isSameCurrency ) {
          if (!buyIsETH) {
            permitItems.push({
              from: taker,
              to: this.contracts.seaportModule.address,
              token: buyInCurrency,
              amount: totalPayment.toString()
            });
          }
        }

        if (!skipFillExecution) {
          executions.push({
            module: this.contracts.seaportModule.address,
            data:
              orders.length === 1
                ? this.contracts.seaportModule.interface.encodeFunctionData(
                    `accept${currencyIsETH ? "ETH" : "ERC20"}Listing`,
                    [
                      {
                        parameters: {
                          ...orders[0].params,
                          totalOriginalConsiderationItems:
                            orders[0].params.consideration.length,
                        },
                        numerator: currencyDetails[0].amount ?? 1,
                        denominator: orders[0].getInfo()!.amount,
                        signature: orders[0].params.signature,
                        extraData: await exchange.getExtraData(orders[0]),
                      },
                      {
                        fillTo: taker,
                        refundTo: taker,
                        revertIfIncomplete: Boolean(!options?.partial),
                        // Only needed for ERC20 listings
                        token: currency,
                        amount: totalPrice,
                      },
                      fees,
                    ]
                  )
                : this.contracts.seaportModule.interface.encodeFunctionData(
                    `accept${currencyIsETH ? "ETH" : "ERC20"}Listings`,
                    [
                      await Promise.all(
                        orders.map(async (order, i) => {
                          const orderData = {
                            parameters: {
                              ...order.params,
                              totalOriginalConsiderationItems:
                                order.params.consideration.length,
                            },
                            numerator: currencyDetails[i].amount ?? 1,
                            denominator: order.getInfo()!.amount,
                            signature: order.params.signature,
                            extraData: await exchange.getExtraData(order),
                          };

                          if (currencyIsETH) {
                            return {
                              order: orderData,
                              price: orders[i].getMatchingPrice(),
                            };
                          } else {
                            return orderData;
                          }
                        })
                      ),
                      {
                        fillTo: taker,
                        refundTo: taker,
                        revertIfIncomplete: Boolean(!options?.partial),
                        // Only needed for ERC20 listings
                        token: currency,
                        amount: totalPrice,
                      },
                      fees,
                    ]
                  ),
            value: currencyIsETH ? totalPayment : 0,
          });

          // Mark the listings as successfully handled
          for (const { originalIndex } of currencyDetails) {
            success[originalIndex] = true;
          }
        }
      }

      if (!buyIsETH) {
        const totalSwapInputAmount = swapExecutions.reduce((total, item)=> {

          // console.log('totalSwapInputAmount', totalSwapInputAmount.toString())
          console.log('swap', item)
          return total.add(item.amounts.amountIn)
        }, bn(0));



        approvals.push({
          token: buyInCurrency,
          owner: taker,
          operator: Sdk.Common.Addresses.Permit2[this.chainId],
          txData: generateApproveTxData(
            buyInCurrency,
            taker,
            Sdk.Common.Addresses.Permit2[this.chainId], 
            MaxUint256
          ),
        });

        permitItems.push({
          from: taker,
          to: this.contracts.uniswapV3Module.address,
          token: buyInCurrency,
          amount: totalSwapInputAmount.toString()
        });
      }
    }

    // Handle Seaport V1.2 listings
    if (Object.keys(seaportV12Details).length) {
      const exchange = new Sdk.SeaportV12.Exchange(this.chainId);
      for (const currency of Object.keys(seaportV12Details)) {
        const currencyDetails = seaportV12Details[currency];

        const orders = currencyDetails.map(
          (d) => d.order as Sdk.SeaportV12.Order
        );
        const fees = getFees(currencyDetails);

        const totalPrice = orders
          .map((order, i) =>
            // Seaport orders can be partially-fillable
            bn(order.getMatchingPrice())
              .mul(currencyDetails[i].amount ?? 1)
              .div(order.getInfo()!.amount)
          )
          .reduce((a, b) => a.add(b), bn(0));
        const totalFees = fees
          .map(({ amount }) => bn(amount))
          .reduce((a, b) => a.add(b), bn(0));
        const totalPayment = totalPrice.add(totalFees);

        const currencyIsETH = isETH(this.chainId, currency);
        let skipFillExecution = false;
        if (!currencyIsETH) {
          try {
            executions.push(
              await generateSwapExecution(
                this.chainId,
                this.provider,
                buyInCurrency,
                currency,
                totalPayment,
                {
                  uniswapV3Module: this.contracts.uniswapV3Module,
                  wethModule: this.contracts.wethModule,
                  // Forward any swapped tokens to the Seaport V1.2 module
                  recipient: this.contracts.seaportV12Module.address,
                  refundTo: taker,
                }
              )
            );
          } catch {
            if (!options?.partial) {
              throw new Error("Could not generate swap execution");
            } else {
              // Since the swap execution generation failed, we should also skip the fill execution
              skipFillExecution = true;
            }
          }
        }

        if (!skipFillExecution) {
          executions.push({
            module: this.contracts.seaportV12Module.address,
            data:
              orders.length === 1
                ? this.contracts.seaportV12Module.interface.encodeFunctionData(
                    `accept${currencyIsETH ? "ETH" : "ERC20"}Listing`,
                    [
                      {
                        parameters: {
                          ...orders[0].params,
                          totalOriginalConsiderationItems:
                            orders[0].params.consideration.length,
                        },
                        numerator: currencyDetails[0].amount ?? 1,
                        denominator: orders[0].getInfo()!.amount,
                        signature: orders[0].params.signature,
                        extraData: await exchange.getExtraData(orders[0]),
                      },
                      {
                        fillTo: taker,
                        refundTo: taker,
                        revertIfIncomplete: Boolean(!options?.partial),
                        // Only needed for ERC20 listings
                        token: currency,
                        amount: totalPrice,
                      },
                      fees,
                    ]
                  )
                : this.contracts.seaportV12Module.interface.encodeFunctionData(
                    `accept${currencyIsETH ? "ETH" : "ERC20"}Listings`,
                    [
                      await Promise.all(
                        orders.map(async (order, i) => {
                          const orderData = {
                            parameters: {
                              ...order.params,
                              totalOriginalConsiderationItems:
                                order.params.consideration.length,
                            },
                            numerator: currencyDetails[i].amount ?? 1,
                            denominator: order.getInfo()!.amount,
                            signature: order.params.signature,
                            extraData: await exchange.getExtraData(order),
                          };

                          if (currencyIsETH) {
                            return {
                              order: orderData,
                              price: orders[i].getMatchingPrice(),
                            };
                          } else {
                            return orderData;
                          }
                        })
                      ),
                      {
                        fillTo: taker,
                        refundTo: taker,
                        revertIfIncomplete: Boolean(!options?.partial),
                        // Only needed for ERC20 listings
                        token: currency,
                        amount: totalPrice,
                      },
                      fees,
                    ]
                  ),
            value: currencyIsETH ? totalPayment : 0,
          });

          // Mark the listings as successfully handled
          for (const { originalIndex } of currencyDetails) {
            success[originalIndex] = true;
          }
        }
      }
    }

    // Handle Sudoswap listings
    if (sudoswapDetails.length) {
      const orders = sudoswapDetails.map((d) => d.order as Sdk.Sudoswap.Order);
      const fees = getFees(sudoswapDetails);

      const totalPrice = orders
        .map((order) =>
          bn(
            order.params.extra.prices[
              // Handle multiple listings from the same pool
              orders
                .filter((o) => o.params.pair === order.params.pair)
                .findIndex((o) => o.params.tokenId === order.params.tokenId)
            ]
          )
        )
        .reduce((a, b) => a.add(b), bn(0));
      const totalFees = fees
        .map(({ amount }) => bn(amount))
        .reduce((a, b) => a.add(b), bn(0));

      executions.push({
        module: this.contracts.sudoswapModule.address,
        data: this.contracts.sudoswapModule.interface.encodeFunctionData(
          "buyWithETH",
          [
            sudoswapDetails.map(
              (d) => (d.order as Sdk.Sudoswap.Order).params.pair
            ),
            sudoswapDetails.map((d) => d.tokenId),
            Math.floor(Date.now() / 1000) + 10 * 60,
            {
              fillTo: taker,
              refundTo: taker,
              revertIfIncomplete: Boolean(!options?.partial),
              amount: totalPrice,
            },
            fees,
          ]
        ),
        value: totalPrice.add(totalFees),
      });

      // Mark the listings as successfully handled
      for (const { originalIndex } of sudoswapDetails) {
        success[originalIndex] = true;
      }
    }

    // Handle NFTX listings
    if (nftxDetails.length) {
      const orders = nftxDetails.map((d) => d.order as Sdk.Nftx.Order);
      const fees = getFees(nftxDetails);

      const totalPrice = orders
        .map((order) =>
          bn(
            order.params.extra.prices[
              // Handle multiple listings from the same pool
              orders
                .filter((o) => o.params.pool === order.params.pool)
                .findIndex(
                  (o) =>
                    o.params.specificIds?.[0] === order.params.specificIds?.[0]
                )
            ]
          )
        )
        .reduce((a, b) => a.add(b), bn(0));
      const totalFees = fees
        .map(({ amount }) => bn(amount))
        .reduce((a, b) => a.add(b), bn(0));

      // Aggregate same-pool orders
      const perPoolOrders: { [pool: string]: Sdk.Nftx.Order[] } = {};
      for (const details of nftxDetails) {
        const order = details.order as Sdk.Nftx.Order;
        if (!perPoolOrders[order.params.pool]) {
          perPoolOrders[order.params.pool] = [];
        }
        perPoolOrders[order.params.pool].push(order);

        // Update the order's price in-place
        order.params.price =
          order.params.extra.prices[
            perPoolOrders[order.params.pool].length - 1
          ];
      }

      executions.push({
        module: this.contracts.nftxModule.address,
        data: this.contracts.nftxModule.interface.encodeFunctionData(
          "buyWithETH",
          [
            Object.keys(perPoolOrders).map((pool) => ({
              vaultId: perPoolOrders[pool][0].params.vaultId,
              collection: perPoolOrders[pool][0].params.collection,
              specificIds: perPoolOrders[pool].map(
                (o) => o.params.specificIds![0]
              ),
              amount: perPoolOrders[pool].length,
              path: perPoolOrders[pool][0].params.path,
              price: perPoolOrders[pool]
                .map((o) => bn(o.params.price))
                .reduce((a, b) => a.add(b))
                .toString(),
            })),
            {
              fillTo: taker,
              refundTo: taker,
              revertIfIncomplete: Boolean(!options?.partial),
              amount: totalPrice,
            },
            fees,
          ]
        ),
        value: totalPrice.add(totalFees),
      });

      // Mark the listings as successfully handled
      for (const { originalIndex } of nftxDetails) {
        success[originalIndex] = true;
      }
    }

    // Handle X2Y2 listings
    if (x2y2Details.length) {
      const orders = x2y2Details.map((d) => d.order as Sdk.X2Y2.Order);
      const module = this.contracts.x2y2Module.address;

      const fees = getFees(x2y2Details);

      // TODO: Only consider successfully-handled orders
      const totalPrice = orders
        .map((order) => bn(order.params.price))
        .reduce((a, b) => a.add(b), bn(0));
      const totalFees = fees
        .map(({ amount }) => bn(amount))
        .reduce((a, b) => a.add(b), bn(0));

      const exchange = new Sdk.X2Y2.Exchange(
        this.chainId,
        String(this.options?.x2y2ApiKey)
      );

      if (orders.length === 1) {
        try {
          executions.push({
            module,
            data: this.contracts.x2y2Module.interface.encodeFunctionData(
              "acceptETHListing",
              [
                // Fetch X2Y2-signed input
                exchange.contract.interface.decodeFunctionData(
                  "run",
                  await exchange.fetchInput(
                    // For X2Y2, the module acts as the taker proxy
                    module,
                    orders[0],
                    {
                      source: options?.source,
                      tokenId: x2y2Details[0].tokenId,
                    }
                  )
                ).input,
                {
                  fillTo: taker,
                  refundTo: taker,
                  revertIfIncomplete: Boolean(!options?.partial),
                  amount: totalPrice,
                },
                fees,
              ]
            ),
            value: totalPrice.add(totalFees),
          });

          // Mark the listing as successfully handled
          success[x2y2Details[0].originalIndex] = true;
        } catch {
          if (!options?.partial) {
            throw new Error("Could not generate fill data");
          }
        }
      } else {
        const inputs: (string | undefined)[] = await Promise.all(
          orders.map(async (order, i) =>
            // Fetch X2Y2-signed input
            exchange
              .fetchInput(
                // For X2Y2, the module acts as the taker proxy
                module,
                order,
                {
                  source: options?.source,
                  tokenId: x2y2Details[i].tokenId,
                }
              )
              .then(
                (input) =>
                  // Decode the input from the X2Y2 API response
                  exchange.contract.interface.decodeFunctionData("run", input)
                    .input
              )
              .catch(() => undefined)
          )
        );

        if (inputs.some(Boolean)) {
          executions.push({
            module,
            data: this.contracts.x2y2Module.interface.encodeFunctionData(
              "acceptETHListings",
              [
                inputs.filter(Boolean),
                {
                  fillTo: taker,
                  refundTo: taker,
                  revertIfIncomplete: Boolean(!options?.partial),
                  amount: totalPrice,
                },
                fees,
              ]
            ),
            value: totalPrice.add(totalFees),
          });

          for (let i = 0; i < x2y2Details.length; i++) {
            if (inputs[i]) {
              // Mark the listing as successfully handled
              success[x2y2Details[i].originalIndex] = true;
            }
          }
        }
      }
    }

    // Handle ZeroExV4 ERC721 listings
    if (zeroexV4Erc721Details.length) {
      let orders = zeroexV4Erc721Details.map(
        (d) => d.order as Sdk.ZeroExV4.Order
      );

      const unsuccessfulCbIds: string[] = [];
      for (const order of orders) {
        const cbId = order.params.cbOrderId;
        if (cbId) {
          // Release the order's signature
          await new Sdk.ZeroExV4.Exchange(
            this.chainId,
            String(this.options?.cbApiKey!)
          )
            .releaseOrder(taker, order)
            .catch(() => {
              if (!options?.partial) {
                throw new Error("Could not generate fill data");
              } else {
                unsuccessfulCbIds.push(cbId);
              }
            });
        }
      }
      // Remove any orders that were unsuccessfully released
      if (unsuccessfulCbIds.length) {
        orders = orders.filter(
          (order) => !unsuccessfulCbIds.includes(order.params.cbOrderId!)
        );
      }

      if (orders.length) {
        const fees = getFees(zeroexV4Erc721Details);

        const totalPrice = orders
          .map((order) =>
            bn(order.params.erc20TokenAmount).add(
              // For ZeroExV4, the fees are not included in the price
              // TODO: Add order method to get the price including the fees
              order.getFeeAmount()
            )
          )
          .reduce((a, b) => a.add(b), bn(0));
        const totalFees = fees
          .map(({ amount }) => bn(amount))
          .reduce((a, b) => a.add(b), bn(0));

        executions.push({
          module: this.contracts.zeroExV4Module.address,
          data:
            orders.length === 1
              ? this.contracts.zeroExV4Module.interface.encodeFunctionData(
                  "acceptETHListingERC721",
                  [
                    orders[0].getRaw(),
                    orders[0].params,
                    {
                      fillTo: taker,
                      refundTo: taker,
                      revertIfIncomplete: Boolean(!options?.partial),
                      amount: totalPrice,
                    },
                    fees,
                  ]
                )
              : this.contracts.zeroExV4Module.interface.encodeFunctionData(
                  "acceptETHListingsERC721",
                  [
                    orders.map((order) => order.getRaw()),
                    orders.map((order) => order.params),
                    {
                      fillTo: taker,
                      refundTo: taker,
                      revertIfIncomplete: Boolean(!options?.partial),
                      amount: totalPrice,
                    },
                    fees,
                  ]
                ),
          value: totalPrice.add(totalFees),
        });

        // Mark the listings as successfully handled
        for (const { originalIndex } of zeroexV4Erc721Details) {
          success[originalIndex] = true;
        }
      }
    }

    // Handle ZeroExV4 ERC1155 listings
    if (zeroexV4Erc1155Details.length) {
      let orders = zeroexV4Erc1155Details.map(
        (d) => d.order as Sdk.ZeroExV4.Order
      );

      const unsuccessfulCbIds: string[] = [];
      for (const order of orders) {
        const cbId = order.params.cbOrderId;
        if (cbId) {
          // Release the order's signature
          await new Sdk.ZeroExV4.Exchange(
            this.chainId,
            String(this.options?.cbApiKey!)
          )
            .releaseOrder(taker, order)
            .catch(() => {
              if (!options?.partial) {
                throw new Error("Could not generate fill data");
              } else {
                unsuccessfulCbIds.push(cbId);
              }
            });
        }
      }
      // Remove any orders that were unsuccessfully released
      if (unsuccessfulCbIds.length) {
        orders = orders.filter(
          (order) => !unsuccessfulCbIds.includes(order.params.cbOrderId!)
        );
      }

      if (orders.length) {
        const fees = getFees(zeroexV4Erc1155Details);

        const totalPrice = orders
          .map((order, i) =>
            bn(order.params.erc20TokenAmount)
              // For ZeroExV4, the fees are not included in the price
              // TODO: Add order method to get the price including the fees
              .add(order.getFeeAmount())
              .mul(zeroexV4Erc1155Details[i].amount ?? 1)
              // Round up
              // TODO: ZeroExV4 ERC1155 orders are partially-fillable
              .add(bn(order.params.nftAmount ?? 1).sub(1))
              .div(order.params.nftAmount ?? 1)
          )
          .reduce((a, b) => a.add(b), bn(0));
        const totalFees = fees
          .map(({ amount }) => bn(amount))
          .reduce((a, b) => a.add(b), bn(0));

        executions.push({
          module: this.contracts.zeroExV4Module.address,
          data:
            orders.length === 1
              ? this.contracts.zeroExV4Module.interface.encodeFunctionData(
                  "acceptETHListingERC1155",
                  [
                    orders[0].getRaw(),
                    orders[0].params,
                    zeroexV4Erc1155Details[0].amount ?? 1,
                    {
                      fillTo: taker,
                      refundTo: taker,
                      revertIfIncomplete: Boolean(!options?.partial),
                      amount: totalPrice,
                    },
                    fees,
                  ]
                )
              : this.contracts.zeroExV4Module.interface.encodeFunctionData(
                  "acceptETHListingsERC1155",
                  [
                    orders.map((order) => order.getRaw()),
                    orders.map((order) => order.params),
                    zeroexV4Erc1155Details.map((d) => d.amount ?? 1),
                    {
                      fillTo: taker,
                      refundTo: taker,
                      revertIfIncomplete: Boolean(!options?.partial),
                      amount: totalPrice,
                    },
                    fees,
                  ]
                ),
          value: totalPrice.add(totalFees),
        });

        // Mark the listings as successfully handled
        for (const { originalIndex } of zeroexV4Erc1155Details) {
          success[originalIndex] = true;
        }
      }
    }

    // Handle Zora listings
    if (zoraDetails.length) {
      const orders = zoraDetails.map((d) => d.order as Sdk.Zora.Order);
      const fees = getFees(zoraDetails);

      const totalPrice = orders
        .map((order) => bn(order.params.askPrice))
        .reduce((a, b) => a.add(b), bn(0));
      const totalFees = fees
        .map(({ amount }) => bn(amount))
        .reduce((a, b) => a.add(b), bn(0));

      executions.push({
        module: this.contracts.zoraModule.address,
        data:
          orders.length === 1
            ? this.contracts.zoraModule.interface.encodeFunctionData(
                "acceptETHListing",
                [
                  {
                    collection: orders[0].params.tokenContract,
                    tokenId: orders[0].params.tokenId,
                    currency: orders[0].params.askCurrency,
                    amount: orders[0].params.askPrice,
                    finder: taker,
                  },
                  {
                    fillTo: taker,
                    refundTo: taker,
                    revertIfIncomplete: Boolean(!options?.partial),
                    amount: totalPrice,
                  },
                  fees,
                ]
              )
            : this.contracts.foundationModule.interface.encodeFunctionData(
                "acceptETHListings",
                [
                  orders.map((order) => ({
                    collection: order.params.tokenContract,
                    tokenId: order.params.tokenId,
                    currency: order.params.askCurrency,
                    amount: order.params.askPrice,
                    finder: taker,
                  })),
                  {
                    fillTo: taker,
                    refundTo: taker,
                    revertIfIncomplete: Boolean(!options?.partial),
                    amount: totalPrice,
                  },
                  fees,
                ]
              ),
        value: totalPrice.add(totalFees),
      });

      // Mark the listings as successfully handled
      for (const { originalIndex } of zoraDetails) {
        success[originalIndex] = true;
      }
    }

    // Handle Rarible listings
    if (raribleDetails.length) {
      const orders = raribleDetails.map((d) => d.order as Sdk.Rarible.Order);
      const module = this.contracts.raribleModule.address;

      const fees = getFees(raribleDetails);

      const totalPrice = orders
        .map((order) => bn(order.params.take.value))
        .reduce((a, b) => a.add(b), bn(0));
      const totalFees = fees
        .map(({ amount }) => bn(amount))
        .reduce((a, b) => a.add(b), bn(0));

      executions.push({
        module,
        data:
          orders.length === 1
            ? this.contracts.raribleModule.interface.encodeFunctionData(
                "acceptETHListing",
                [
                  encodeForMatchOrders(orders[0].params),
                  orders[0].params.signature,
                  encodeForMatchOrders(orders[0].buildMatching(module)),
                  "0x",
                  {
                    fillTo: taker,
                    refundTo: taker,
                    revertIfIncomplete: Boolean(!options?.partial),
                    amount: totalPrice,
                  },
                  fees,
                ]
              )
            : this.contracts.raribleModule.interface.encodeFunctionData(
                "acceptETHListings",
                [
                  orders.map((order) => encodeForMatchOrders(order.params)),
                  orders.map((order) => order.params.signature),
                  orders.map((order) =>
                    encodeForMatchOrders(order.buildMatching(module))
                  ),
                  "0x",
                  {
                    fillTo: taker,
                    refundTo: taker,
                    revertIfIncomplete: Boolean(!options?.partial),
                    amount: totalPrice,
                  },
                  fees,
                ]
              ),
        value: totalPrice.add(totalFees),
      });

      // Mark the listings as successfully handled
      for (const { originalIndex } of raribleDetails) {
        success[originalIndex] = true;
      }
    }

    if (!executions.length) {
      throw new Error("No executions to handle");
    }
    
    return {
      approvals: approvals.filter((_, i) => success[i]),
      permits: await (async (): Promise<ERC20Permit[]> => {
        const items = permitItems.filter((_, i) => success[i]);
        return items.length ? [
          {
            tokens: items.map((i) => i.token),
            details: {
              kind: "permit2",
              data: await new Permit2.Handler(
                this.chainId,
                this.provider,
                this.contracts.permit2Module.address
              ).generate(items),
            },
          },
        ] : [];
      })(),
      txData: {
        from: relayer,
        to: this.contracts.router.address,
        data:
          this.contracts.router.interface.encodeFunctionData("execute", [
            executions,
          ]) + generateSourceBytes(options?.source),
        value: executions
          .map((e) => bn(e.value))
          .reduce((a, b) => a.add(b))
          .toHexString(),
      },
      success,
    };
  }

  // Fill multiple bids in a single transaction
  public async fillBidsTx(
    details: BidDetails[],
    taker: string,
    options?: {
      // Fill source for attribution
      source?: string;
      // Skip any errors (either off-chain or on-chain)
      partial?: boolean;
    }
  ): Promise<{
    txData: TxData;
    approvals: NFTApproval[];
    permits: NFTPermit[];
    success: boolean[];
  }> {
    // Assume the bid details are consistent with the underlying order object

    // CASE 1
    // Handle exchanges which don't have a router module implemented by filling directly

    // TODO: Add Blur router module
    if (details.some(({ kind }) => kind === "blur")) {
      if (details.length > 1) {
        throw new Error("Blur multi-selling is not supported");
      } else {
        const detail = details[0];

        // Approve Blur's ExecutionDelegate contract
        const approval = {
          contract: detail.contract,
          owner: taker,
          operator: Sdk.Blur.Addresses.ExecutionDelegate[this.chainId],
          txData: generateApprovalTxData(
            detail.contract,
            taker,
            Sdk.Blur.Addresses.ExecutionDelegate[this.chainId]
          ),
        };

        const order = detail.order as Sdk.Blur.Order;
        const exchange = new Sdk.Blur.Exchange(this.chainId);
        const matchOrder = order.buildMatching({
          trader: taker,
        });
        return {
          txData: exchange.fillOrderTx(taker, order, matchOrder),
          success: [true],
          approvals: [approval],
          permits: [],
        };
      }
    }

    // TODO: Add Universe router module
    if (details.some(({ kind }) => kind === "universe")) {
      if (details.length > 1) {
        throw new Error("Universe multi-selling is not supported");
      } else {
        const detail = details[0];

        // Approve Universe's Exchange contract
        const approval = {
          contract: detail.contract,
          owner: taker,
          operator: Sdk.Universe.Addresses.Exchange[this.chainId],
          txData: generateApprovalTxData(
            detail.contract,
            taker,
            Sdk.Universe.Addresses.Exchange[this.chainId]
          ),
        };

        const order = detail.order as Sdk.Universe.Order;
        const exchange = new Sdk.Universe.Exchange(this.chainId);
        return {
          txData: await exchange.fillOrderTx(taker, order, {
            amount: Number(detail.amount ?? 1),
            source: options?.source,
          }),
          success: [true],
          approvals: [approval],
          permits: [],
        };
      }
    }

    // TODO: Add Forward router module
    if (details.some(({ kind }) => kind === "forward")) {
      if (details.length > 1) {
        throw new Error("Forward multi-selling is not supported");
      } else {
        const detail = details[0];

        // Approve Forward's Exchange contract
        const approval = {
          contract: detail.contract,
          owner: taker,
          operator: Sdk.Forward.Addresses.Exchange[this.chainId],
          txData: generateApprovalTxData(
            detail.contract,
            taker,
            Sdk.Forward.Addresses.Exchange[this.chainId]
          ),
        };

        const order = detail.order as Sdk.Forward.Order;
        const matchParams = order.buildMatching({
          tokenId: detail.tokenId,
          amount: detail.amount ?? 1,
          ...(detail.extraArgs ?? {}),
        });

        const exchange = new Sdk.Forward.Exchange(this.chainId);
        return {
          txData: exchange.fillOrderTx(taker, order, matchParams, {
            source: options?.source,
          }),
          success: [true],
          approvals: [approval],
          permits: [],
        };
      }
    }

    // CASE 2
    // Handle exchanges which do have a router module implemented by filling through the router

    // Step 1
    // Handle approvals and permits

    // Keep track of any approvals that might be needed
    const approvals: NFTApproval[] = [];

    // Keep track of the tokens needed by each module
    const permitItems: SeaportPermit.Item[] = [];

    for (let i = 0; i < details.length; i++) {
      const detail = details[i];

      const contract = detail.contract;
      const owner = taker;
      const operator = Sdk.Seaport.Addresses.OpenseaConduit[this.chainId];

      // Generate approval
      approvals.push({
        contract,
        owner,
        operator,
        txData: generateApprovalTxData(contract, owner, operator),
      });

      // Generate permit item
      let module: Contract;
      switch (detail.kind) {
        case "looks-rare": {
          module = this.contracts.looksRareModule;
          break;
        }

        case "seaport":
        case "seaport-partial": {
          module = this.contracts.seaportModule;
          break;
        }

        case "seaport-v1.2":
        case "seaport-v1.2-partial": {
          module = this.contracts.seaportV12Module;
          break;
        }

        case "sudoswap": {
          module = this.contracts.sudoswapModule;
          break;
        }

        case "nftx": {
          module = this.contracts.nftxModule;
          break;
        }

        case "x2y2": {
          module = this.contracts.x2y2Module;
          break;
        }

        case "zeroex-v4": {
          module = this.contracts.zeroExV4Module;
          break;
        }

        case "element": {
          module = this.contracts.elementModule;
          break;
        }

        default: {
          throw new Error("Unreachable");
        }
      }
      permitItems.push({
        token: {
          kind: detail.contractKind,
          contract: detail.contract,
          tokenId: detail.tokenId,
          amount: detail.amount,
        },
        receiver: module.address,
      });
    }

    // Step 2
    // Handle calldata generation

    // Generate router executions
    const executions: ExecutionInfo[] = [];
    const success: boolean[] = details.map(() => false);

    for (let i = 0; i < details.length; i++) {
      const detail = details[i];

      switch (detail.kind) {
        case "looks-rare": {
          const order = detail.order as Sdk.LooksRare.Order;
          const module = this.contracts.looksRareModule;

          const matchParams = order.buildMatching(
            // For LooksRare, the module acts as the taker proxy
            module.address,
            {
              tokenId: detail.tokenId,
              ...(detail.extraArgs || {}),
            }
          );

          executions.push({
            module: module.address,
            data: module.interface.encodeFunctionData(
              detail.contractKind === "erc721"
                ? "acceptERC721Offer"
                : "acceptERC1155Offer",
              [
                matchParams,
                order.params,
                {
                  fillTo: taker,
                  refundTo: taker,
                  revertIfIncomplete: Boolean(!options?.partial),
                },
                detail.fees ?? [],
              ]
            ),
            value: 0,
          });

          success[i] = true;

          break;
        }

        case "seaport": {
          const order = detail.order as Sdk.Seaport.Order;
          const module = this.contracts.seaportModule;

          const matchParams = order.buildMatching({
            tokenId: detail.tokenId,
            amount: detail.amount ?? 1,
            ...(detail.extraArgs ?? {}),
          });

          const exchange = new Sdk.Seaport.Exchange(this.chainId);
          executions.push({
            module: module.address,
            data: module.interface.encodeFunctionData(
              detail.contractKind === "erc721"
                ? "acceptERC721Offer"
                : "acceptERC1155Offer",
              [
                {
                  parameters: {
                    ...order.params,
                    totalOriginalConsiderationItems:
                      order.params.consideration.length,
                  },
                  numerator: matchParams.amount ?? 1,
                  denominator: order.getInfo()!.amount,
                  signature: order.params.signature,
                  extraData: await exchange.getExtraData(order),
                },
                matchParams.criteriaResolvers ?? [],
                {
                  fillTo: taker,
                  refundTo: taker,
                  revertIfIncomplete: Boolean(!options?.partial),
                },
                detail.fees ?? [],
              ]
            ),
            value: 0,
          });

          success[i] = true;

          break;
        }

        case "seaport-partial": {
          const order = detail.order as Sdk.Seaport.Types.PartialOrder;
          const module = this.contracts.seaportModule;

          try {
            const result = await axios.get(
              `https://order-fetcher.vercel.app/api/offer?orderHash=${order.id}&contract=${order.contract}&tokenId=${order.tokenId}&taker=${taker}&chainId=${this.chainId}` +
                (order.unitPrice ? `&unitPrice=${order.unitPrice}` : "")
            );

            const fullOrder = new Sdk.Seaport.Order(
              this.chainId,
              result.data.order
            );

            const exchange = new Sdk.Seaport.Exchange(this.chainId);
            executions.push({
              module: module.address,
              data: module.interface.encodeFunctionData(
                detail.contractKind === "erc721"
                  ? "acceptERC721Offer"
                  : "acceptERC1155Offer",
                [
                  {
                    parameters: {
                      ...fullOrder.params,
                      totalOriginalConsiderationItems:
                        fullOrder.params.consideration.length,
                    },
                    numerator: detail.amount ?? 1,
                    denominator: fullOrder.getInfo()!.amount,
                    signature: fullOrder.params.signature,
                    extraData: await exchange.getExtraData(fullOrder),
                  },
                  result.data.criteriaResolvers ?? [],
                  {
                    fillTo: taker,
                    refundTo: taker,
                    revertIfIncomplete: Boolean(!options?.partial),
                  },
                  detail.fees ?? [],
                ]
              ),
              value: 0,
            });

            success[i] = true;
          } catch {
            if (!options?.partial) {
              throw new Error("Could not generate fill data");
            } else {
              continue;
            }
          }

          break;
        }

        case "seaport-v1.2": {
          const order = detail.order as Sdk.SeaportV12.Order;
          const module = this.contracts.seaportV12Module;

          const matchParams = order.buildMatching({
            tokenId: detail.tokenId,
            amount: detail.amount ?? 1,
            ...(detail.extraArgs ?? {}),
          });

          const exchange = new Sdk.SeaportV12.Exchange(this.chainId);
          executions.push({
            module: module.address,
            data: module.interface.encodeFunctionData(
              detail.contractKind === "erc721"
                ? "acceptERC721Offer"
                : "acceptERC1155Offer",
              [
                {
                  parameters: {
                    ...order.params,
                    totalOriginalConsiderationItems:
                      order.params.consideration.length,
                  },
                  numerator: matchParams.amount ?? 1,
                  denominator: order.getInfo()!.amount,
                  signature: order.params.signature,
                  extraData: await exchange.getExtraData(order),
                },
                matchParams.criteriaResolvers ?? [],
                {
                  fillTo: taker,
                  refundTo: taker,
                  revertIfIncomplete: Boolean(!options?.partial),
                },
                detail.fees ?? [],
              ]
            ),
            value: 0,
          });

          success[i] = true;

          break;
        }

        case "seaport-v1.2-partial": {
          const order = detail.order as Sdk.SeaportV12.Types.PartialOrder;
          const module = this.contracts.seaportV12Module;

          try {
            const result = await axios.get(
              `https://order-fetcher.vercel.app/api/offer?orderHash=${order.id}&contract=${order.contract}&tokenId=${order.tokenId}&taker=${taker}&chainId=${this.chainId}` +
                (order.unitPrice ? `&unitPrice=${order.unitPrice}` : "")
            );

            const fullOrder = new Sdk.SeaportV12.Order(
              this.chainId,
              result.data.order
            );

            const exchange = new Sdk.SeaportV12.Exchange(this.chainId);
            executions.push({
              module: module.address,
              data: module.interface.encodeFunctionData(
                detail.contractKind === "erc721"
                  ? "acceptERC721Offer"
                  : "acceptERC1155Offer",
                [
                  {
                    parameters: {
                      ...fullOrder.params,
                      totalOriginalConsiderationItems:
                        fullOrder.params.consideration.length,
                    },
                    numerator: detail.amount ?? 1,
                    denominator: fullOrder.getInfo()!.amount,
                    signature: fullOrder.params.signature,
                    extraData: await exchange.getExtraData(fullOrder),
                  },
                  result.data.criteriaResolvers ?? [],
                  {
                    fillTo: taker,
                    refundTo: taker,
                    revertIfIncomplete: Boolean(!options?.partial),
                  },
                  detail.fees ?? [],
                ]
              ),
              value: 0,
            });

            success[i] = true;
          } catch {
            if (!options?.partial) {
              throw new Error("Could not generate fill data");
            } else {
              continue;
            }
          }

          break;
        }

        case "sudoswap": {
          const order = detail.order as Sdk.Sudoswap.Order;
          const module = this.contracts.sudoswapModule;

          executions.push({
            module: module.address,
            data: module.interface.encodeFunctionData("sell", [
              order.params.pair,
              detail.tokenId,
              bn(order.params.extra.prices[0]).sub(
                // Take into account the protocol fee of 0.5%
                bn(order.params.extra.prices[0]).mul(50).div(10000)
              ),
              Math.floor(Date.now() / 1000) + 10 * 60,
              {
                fillTo: taker,
                refundTo: taker,
                revertIfIncomplete: Boolean(!options?.partial),
              },
              detail.fees ?? [],
            ]),
            value: 0,
          });

          success[i] = true;

          break;
        }

        case "x2y2": {
          const order = detail.order as Sdk.X2Y2.Order;
          const module = this.contracts.x2y2Module;

          try {
            const exchange = new Sdk.X2Y2.Exchange(
              this.chainId,
              String(this.options?.x2y2ApiKey)
            );
            executions.push({
              module: module.address,
              data: module.interface.encodeFunctionData(
                detail.contractKind === "erc721"
                  ? "acceptERC721Offer"
                  : "acceptERC1155Offer",
                [
                  exchange.contract.interface.decodeFunctionData(
                    "run",
                    await exchange.fetchInput(
                      // For X2Y2, the module acts as the taker proxy
                      module.address,
                      order,
                      {
                        tokenId: detail.tokenId,
                        source: options?.source,
                      }
                    )
                  ).input,
                  {
                    fillTo: taker,
                    refundTo: taker,
                    revertIfIncomplete: Boolean(!options?.partial),
                  },
                  detail.fees ?? [],
                ]
              ),
              value: 0,
            });

            success[i] = true;
          } catch {
            if (!options?.partial) {
              throw new Error("Could not generate fill data");
            } else {
              continue;
            }
          }

          break;
        }

        case "zeroex-v4": {
          const order = detail.order as Sdk.ZeroExV4.Order;
          const module = this.contracts.zeroExV4Module;

          try {
            // Retrieve the order's signature
            if (order.params.cbOrderId) {
              await new Sdk.ZeroExV4.Exchange(
                this.chainId,
                String(this.options?.cbApiKey!)
              ).releaseOrder(taker, order);
            }

            if (detail.contractKind === "erc721") {
              executions.push({
                module: module.address,
                data: module.interface.encodeFunctionData("acceptERC721Offer", [
                  order.getRaw(),
                  order.params,
                  {
                    fillTo: taker,
                    refundTo: taker,
                    revertIfIncomplete: Boolean(!options?.partial),
                  },
                  detail.tokenId,
                  detail.fees ?? [],
                ]),
                value: 0,
              });
            } else {
              executions.push({
                module: module.address,
                data: module.interface.encodeFunctionData(
                  "acceptERC1155Offer",
                  [
                    order.getRaw(),
                    order.params,
                    detail.amount ?? 1,
                    {
                      fillTo: taker,
                      refundTo: taker,
                      revertIfIncomplete: Boolean(!options?.partial),
                    },
                    detail.tokenId,
                    detail.fees ?? [],
                  ]
                ),
                value: 0,
              });
            }

            success[i] = true;
          } catch {
            if (!options?.partial) {
              throw new Error("Could not generate fill data");
            } else {
              continue;
            }
          }

          break;
        }

        case "element": {
          const order = detail.order as Sdk.Element.Order;
          const module = this.contracts.elementModule;

          if (detail.contractKind === "erc721") {
            executions.push({
              module: module.address,
              data: module.interface.encodeFunctionData("acceptERC721Offer", [
                order.getRaw(),
                order.params,
                {
                  fillTo: taker,
                  refundTo: taker,
                  revertIfIncomplete: Boolean(!options?.partial),
                },
                detail.tokenId,
                detail.fees ?? [],
              ]),
              value: 0,
            });
          } else {
            executions.push({
              module: module.address,
              data: module.interface.encodeFunctionData("acceptERC1155Offer", [
                order.getRaw(),
                order.params,
                detail.amount ?? 1,
                {
                  fillTo: taker,
                  refundTo: taker,
                  revertIfIncomplete: Boolean(!options?.partial),
                },
                detail.tokenId,
                detail.fees ?? [],
              ]),
              value: 0,
            });
          }

          success[i] = true;

          break;
        }

        case "nftx": {
          const order = detail.order as Sdk.Nftx.Order;
          const module = this.contracts.nftxModule;

          const tokenId = detail.tokenId;
          order.params.specificIds = [tokenId];

          executions.push({
            module: module.address,
            data: module.interface.encodeFunctionData("sell", [
              [order.params],
              {
                fillTo: taker,
                refundTo: taker,
                revertIfIncomplete: Boolean(!options?.partial),
              },
              detail.fees ?? [],
            ]),
            value: 0,
          });

          success[i] = true;

          break;
        }

        case "rarible": {
          const order = detail.order as Sdk.Rarible.Order;
          const module = this.contracts.raribleModule;

          const matchParams = order.buildMatching(module.address, {
            tokenId: detail.tokenId,
            ...(detail.extraArgs || {}),
          });

          executions.push({
            module: module.address,
            data: module.interface.encodeFunctionData(
              detail.contractKind === "erc721"
                ? "acceptERC721Offer"
                : "acceptERC1155Offer",
              [
                encodeForMatchOrders(order.params),
                order.params.signature,
                encodeForMatchOrders(matchParams),
                "0x",
                {
                  fillTo: taker,
                  refundTo: taker,
                  revertIfIncomplete: Boolean(!options?.partial),
                },
                detail.fees ?? [],
              ]
            ),
            value: 0,
          });

          success[i] = true;

          break;
        }

        default: {
          throw new Error("Unsupported exchange kind");
        }
      }
    }

    if (!executions.length) {
      throw new Error("No executions to handle");
    }

    // Generate router-level transaction data
    const routerLevelTxData =
      this.contracts.router.interface.encodeFunctionData("execute", [
        executions,
      ]);

    if (executions.length === 1) {
      // Use the on-received ERC721/ERC1155 hooks for approval-less bid filling
      const detail = details[success.findIndex(Boolean)];
      if (detail.contractKind === "erc721") {
        return {
          txData: {
            from: taker,
            to: detail.contract,
            data:
              new Interface(ERC721Abi).encodeFunctionData(
                "safeTransferFrom(address,address,uint256,bytes)",
                [taker, executions[0].module, detail.tokenId, routerLevelTxData]
              ) + generateSourceBytes(options?.source),
          },
          success,
          approvals: [],
          permits: [],
        };
      } else {
        return {
          txData: {
            from: taker,
            to: detail.contract,
            data:
              new Interface(ERC1155Abi).encodeFunctionData(
                "safeTransferFrom(address,address,uint256,uint256,bytes)",
                [
                  taker,
                  executions[0].module,
                  detail.tokenId,
                  detail.amount ?? 1,
                  routerLevelTxData,
                ]
              ) + generateSourceBytes(options?.source),
          },
          success,
          approvals: [],
          permits: [],
        };
      }
    } else {
      return {
        txData: {
          from: taker,
          to: Addresses.Router[this.chainId],
          data: routerLevelTxData + generateSourceBytes(options?.source),
        },
        success,
        // Ensure approvals are unique
        approvals: uniqBy(
          approvals.filter((_, i) => success[i]),
          ({ txData: { from, to, data } }) => `${from}-${to}-${data}`
        ),
        // Generate permits
        permits: await (async (): Promise<NFTPermit[]> => {
          const items = permitItems.filter((_, i) => success[i]);
          return [
            {
              tokens: items.map((i) => i.token),
              details: {
                kind: "seaport",
                data: await new SeaportPermit.Handler(
                  this.chainId,
                  this.provider
                ).generate(taker, items),
              },
            },
          ];
        })(),
      };
    }
  }
}<|MERGE_RESOLUTION|>--- conflicted
+++ resolved
@@ -17,17 +17,16 @@
   NFTApproval,
   NFTPermit,
   ERC20Approval,
-  ERC20Permit
+  ERC20Permit,
+  FillOptions,
+  PerCurrencyDetails,
+  ListingDetailsExtracted
 } from "./types";
 import { generateSwapExecution } from "./uniswap";
-import { generateApprovalTxData, isETH, generateApproveTxData } from "./utils";
+import { generateApprovalTxData, isETH, generateApproveTxData, isWETH } from "./utils";
 import * as Sdk from "../../index";
-<<<<<<< HEAD
+import { encodeForMatchOrders } from "../../rarible/utils";
 import { TxData, bn, generateSourceBytes, uniqBy, MaxUint256 } from "../../utils";
-=======
-import { encodeForMatchOrders } from "../../rarible/utils";
-import { TxData, bn, generateSourceBytes, uniqBy } from "../../utils";
->>>>>>> efa7ac1c
 
 // Tokens
 import ERC721Abi from "../../common/abis/Erc721.json";
@@ -39,7 +38,6 @@
 import ElementModuleAbi from "./abis/ElementModule.json";
 import FoundationModuleAbi from "./abis/FoundationModule.json";
 import LooksRareModuleAbi from "./abis/LooksRareModule.json";
-import NFTXModuleAbi from "./abis/NFTXModule.json";
 import RaribleModuleAbi from "./abis/RaribleModule.json";
 import SeaportModuleAbi from "./abis/SeaportModule.json";
 import SeaportV12ModuleAbi from "./abis/SeaportV12Module.json";
@@ -49,11 +47,14 @@
 import X2Y2ModuleAbi from "./abis/X2Y2Module.json";
 import ZeroExV4ModuleAbi from "./abis/ZeroExV4Module.json";
 import ZoraModuleAbi from "./abis/ZoraModule.json";
-<<<<<<< HEAD
 import NFTXModuleAbi from "./abis/NFTXModule.json";
 import Permit2ModuleAbi from  "./abis/Permit2Module.json";
-=======
->>>>>>> efa7ac1c
+import { formatEther } from "ethers/lib/utils";
+
+import { getSeaportListingsPayment, createSeaportExecution } from "./execution/seaport"
+
+import { getSeaportV12ListingsPayment, createSeaportV12Execution } from "./execution/seaport-v1.2"
+
 
 type SetupOptions = {
   x2y2ApiKey?: string;
@@ -141,15 +142,14 @@
         NFTXModuleAbi,
         provider
       ),
-<<<<<<< HEAD
+      raribleModule: new Contract(
+        Addresses.RaribleModule[chainId] ?? AddressZero,
+        RaribleModuleAbi,
+        provider
+      ),
       permit2Module: new Contract(
         Addresses.Permit2Module[chainId] ?? AddressZero,
         Permit2ModuleAbi,
-=======
-      raribleModule: new Contract(
-        Addresses.RaribleModule[chainId] ?? AddressZero,
-        RaribleModuleAbi,
->>>>>>> efa7ac1c
         provider
       ),
     };
@@ -159,21 +159,7 @@
     details: ListingDetails[],
     taker: string,
     buyInCurrency = Sdk.Common.Addresses.Eth[this.chainId],
-    options?: {
-      source?: string;
-      // Will be split among all listings to get filled
-      globalFees?: Fee[];
-      // Include a balance assert module call for every listing
-      assertBalances?: boolean;
-      // Force filling through the router (where possible)
-      forceRouter?: boolean;
-      // Skip any errors (either off-chain or on-chain)
-      partial?: boolean;
-      // Any extra data relevant when filling natively
-      directFillingData?: any;
-      // Wallet used for relaying the fill transaction
-      relayer?: string;
-    }
+    options?: FillOptions
   ): Promise<{ 
     txData: TxData;
     success: boolean[],
@@ -214,34 +200,6 @@
       }
     }
 
-<<<<<<< HEAD
-    // TODO: Add Rarible router module
-    if (details.some(({ kind }) => kind === "rarible")) {
-      if (options?.relayer) {
-        throw new Error("Relayer not supported");
-      }
-
-      if (details.length > 1) {
-        throw new Error("Rarible sweeping is not supported");
-      } else {
-        const order = details[0].order as Sdk.Rarible.Order;
-        const exchange = new Sdk.Rarible.Exchange(this.chainId);
-        return {
-          approvals: [],
-          permits: [],
-          txData: await exchange.fillOrderTx(taker, order, {
-            tokenId: details[0].tokenId,
-            assetClass: details[0].contractKind.toUpperCase(),
-            amount: Number(details[0].amount),
-            source: options?.source,
-          }),
-          success: [true],
-        };
-      }
-    }
-
-=======
->>>>>>> efa7ac1c
     // TODO: Add Cryptopunks router module
     if (details.some(({ kind }) => kind === "cryptopunks")) {
       if (options?.relayer) {
@@ -505,6 +463,8 @@
       if (details.length === 1) {
         const order = details[0].order as Sdk.SeaportV12.Order;
         return {
+          approvals: [],
+          permits: [],
           txData: await exchange.fillOrderTx(
             taker,
             order,
@@ -519,6 +479,8 @@
       } else {
         const orders = details.map((d) => d.order as Sdk.SeaportV12.Order);
         return {
+          approvals: [],
+          permits: [],
           txData: await exchange.fillOrdersTx(
             taker,
             orders,
@@ -536,9 +498,9 @@
     }
 
     const ercErc20Support = details.find(c => c.kind === "seaport");
-    const buyIsETH = isETH(this.chainId, buyInCurrency);
-
-    if (!buyIsETH && !ercErc20Support) {
+    const isERC20 = !isETH(this.chainId, buyInCurrency);
+
+    if (isERC20 && !ercErc20Support) {
       throw new Error("Unsupported buy-in currency");
     }
 
@@ -566,14 +528,6 @@
         )
       ),
     ];
-
-    // For keeping track of each listing's position in the original array
-    type ListingDetailsExtracted = {
-      originalIndex: number;
-    } & ListingDetails;
-
-    // For supporting filling listings having different underlying currencies
-    type PerCurrencyDetails = { [currency: string]: ListingDetailsExtracted[] };
 
     // Keep track of any approvals that might be needed
     const approvals: ERC20Approval[] = [];
@@ -1003,34 +957,49 @@
       }
     }
 
+    const currencyETH = Sdk.Common.Addresses.Eth[this.chainId];
+    const currencyWETH = Sdk.Common.Addresses.Weth[this.chainId];
+
+    // Input not ETH, Aggreate the eth and weth orders 
+    if (isERC20) {
+      [seaportV12Details, seaportDetails].forEach(details => {
+        const wethOrders = details[currencyWETH] || [];
+        const ethOrders = details[currencyETH] || [];
+        if (wethOrders.length && ethOrders.length) {
+          details[currencyWETH] = wethOrders.concat(ethOrders);
+          delete details[currencyETH];
+        }
+      })
+    }
+
+    const swapExecutions = [];
+
     // Handle Seaport listings
     if (Object.keys(seaportDetails).length) {
       const exchange = new Sdk.Seaport.Exchange(this.chainId);
-      const swapExecutions = [];
+      
       for (const currency of Object.keys(seaportDetails)) {
-        const currencyDetails = seaportDetails[currency];
-
-        const orders = currencyDetails.map((d) => d.order as Sdk.Seaport.Order);
-        const fees = getFees(currencyDetails);
-
-        const totalPrice = orders
-          .map((order, i) =>
-            // Seaport orders can be partially-fillable
-            bn(order.getMatchingPrice())
-              .mul(currencyDetails[i].amount ?? 1)
-              .div(order.getInfo()!.amount)
-          )
-          .reduce((a, b) => a.add(b), bn(0));
-        const totalFees = fees
-          .map(({ amount }) => bn(amount))
-          .reduce((a, b) => a.add(b), bn(0));
-        const totalPayment = totalPrice.add(totalFees);
-        
+        const rawCurrencyDetails = seaportDetails[currency];
+
+        const ethDetails = rawCurrencyDetails.filter((c) => c.currency === currencyETH)
+        const currencyDetails = rawCurrencyDetails.filter((c) => c.currency != currencyETH)
+
+        const { totalPayment: ethTotalPayment } = getSeaportListingsPayment(ethDetails, details, options);
+        const { totalPayment: orderTotalPayment } = getSeaportListingsPayment(currencyDetails, details, options);
+
+        const totalPayment = ethTotalPayment.add(orderTotalPayment);
+
         const currencyIsETH = isETH(this.chainId, currency);
         const isSameCurrency = currency === buyInCurrency;
+        const needSwap = (!currencyIsETH || isERC20) && !isSameCurrency;
+      
         let skipFillExecution = false;
-        if ((!currencyIsETH || !buyIsETH) && !isSameCurrency) {
+        if (needSwap) {
           try {
+            const needSplitFund = ethDetails.length && isWETH(this.chainId, currency);
+
+            // Forward any swapped tokens to the Seaport module or wethModule
+            const nextRecipient = needSplitFund ? this.contracts.wethModule.address : this.contracts.seaportModule.address;
             const swapInfo = await generateSwapExecution(
               this.chainId,
               this.provider,
@@ -1040,8 +1009,7 @@
               {
                 uniswapV3Module: this.contracts.uniswapV3Module,
                 wethModule: this.contracts.wethModule,
-                // Forward any swapped tokens to the Seaport module
-                recipient: this.contracts.seaportModule.address,
+                recipient: nextRecipient,
                 refundTo: taker,
               }
             );
@@ -1049,11 +1017,24 @@
             executions.push(swapInfo.execution);
 
             // When target is ETH, add unwrap step
-            if (isETH(this.chainId, currency)) {
+            if (isETH(this.chainId, currency) && !needSplitFund) {
               executions.push({
                 module: this.contracts.wethModule.address,
                 data: this.contracts.wethModule.interface.encodeFunctionData("unwrap", [
                   this.contracts.seaportModule.address,
+                ]),
+                value: 0,
+              })
+            }
+
+            // Split WETH and ETH to next module
+            if (needSplitFund) {
+              executions.push({
+                module: this.contracts.wethModule.address,
+                data: this.contracts.wethModule.interface.encodeFunctionData("spiltToWethAndEth", [
+                  this.contracts.seaportModule.address,
+                  totalPayment.sub(ethTotalPayment),
+                  ethTotalPayment,
                 ]),
                 value: 0,
               })
@@ -1070,9 +1051,9 @@
           }
         }
 
-        // Generate transfer
+        // Generate transfer for same currency
         if (isSameCurrency ) {
-          if (!buyIsETH) {
+          if (isERC20) {
             permitItems.push({
               from: taker,
               to: this.contracts.seaportModule.address,
@@ -1083,159 +1064,100 @@
         }
 
         if (!skipFillExecution) {
-          executions.push({
-            module: this.contracts.seaportModule.address,
-            data:
-              orders.length === 1
-                ? this.contracts.seaportModule.interface.encodeFunctionData(
-                    `accept${currencyIsETH ? "ETH" : "ERC20"}Listing`,
-                    [
-                      {
-                        parameters: {
-                          ...orders[0].params,
-                          totalOriginalConsiderationItems:
-                            orders[0].params.consideration.length,
-                        },
-                        numerator: currencyDetails[0].amount ?? 1,
-                        denominator: orders[0].getInfo()!.amount,
-                        signature: orders[0].params.signature,
-                        extraData: await exchange.getExtraData(orders[0]),
-                      },
-                      {
-                        fillTo: taker,
-                        refundTo: taker,
-                        revertIfIncomplete: Boolean(!options?.partial),
-                        // Only needed for ERC20 listings
-                        token: currency,
-                        amount: totalPrice,
-                      },
-                      fees,
-                    ]
-                  )
-                : this.contracts.seaportModule.interface.encodeFunctionData(
-                    `accept${currencyIsETH ? "ETH" : "ERC20"}Listings`,
-                    [
-                      await Promise.all(
-                        orders.map(async (order, i) => {
-                          const orderData = {
-                            parameters: {
-                              ...order.params,
-                              totalOriginalConsiderationItems:
-                                order.params.consideration.length,
-                            },
-                            numerator: currencyDetails[i].amount ?? 1,
-                            denominator: order.getInfo()!.amount,
-                            signature: order.params.signature,
-                            extraData: await exchange.getExtraData(order),
-                          };
-
-                          if (currencyIsETH) {
-                            return {
-                              order: orderData,
-                              price: orders[i].getMatchingPrice(),
-                            };
-                          } else {
-                            return orderData;
-                          }
-                        })
-                      ),
-                      {
-                        fillTo: taker,
-                        refundTo: taker,
-                        revertIfIncomplete: Boolean(!options?.partial),
-                        // Only needed for ERC20 listings
-                        token: currency,
-                        amount: totalPrice,
-                      },
-                      fees,
-                    ]
-                  ),
-            value: currencyIsETH ? totalPayment : 0,
-          });
-
+          const detailsList = [currencyDetails, ethDetails];
+          for (let index = 0; index < detailsList.length; index++) {
+            const details = detailsList[index];
+            if (!details.length) continue;
+            const execution = await createSeaportExecution(
+              this.chainId, 
+              this.contracts.seaportModule, 
+              details, 
+              exchange,
+              details,
+              taker,
+              options
+            );
+            executions.push(execution)
+          }
+          
           // Mark the listings as successfully handled
-          for (const { originalIndex } of currencyDetails) {
+          for (const { originalIndex } of currencyDetails.concat(ethDetails)) {
             success[originalIndex] = true;
           }
         }
       }
-
-      if (!buyIsETH) {
-        const totalSwapInputAmount = swapExecutions.reduce((total, item)=> {
-
-          // console.log('totalSwapInputAmount', totalSwapInputAmount.toString())
-          console.log('swap', item)
-          return total.add(item.amounts.amountIn)
-        }, bn(0));
-
-
-
-        approvals.push({
-          token: buyInCurrency,
-          owner: taker,
-          operator: Sdk.Common.Addresses.Permit2[this.chainId],
-          txData: generateApproveTxData(
-            buyInCurrency,
-            taker,
-            Sdk.Common.Addresses.Permit2[this.chainId], 
-            MaxUint256
-          ),
-        });
-
-        permitItems.push({
-          from: taker,
-          to: this.contracts.uniswapV3Module.address,
-          token: buyInCurrency,
-          amount: totalSwapInputAmount.toString()
-        });
-      }
     }
 
     // Handle Seaport V1.2 listings
     if (Object.keys(seaportV12Details).length) {
+
       const exchange = new Sdk.SeaportV12.Exchange(this.chainId);
+      
       for (const currency of Object.keys(seaportV12Details)) {
-        const currencyDetails = seaportV12Details[currency];
-
-        const orders = currencyDetails.map(
-          (d) => d.order as Sdk.SeaportV12.Order
-        );
-        const fees = getFees(currencyDetails);
-
-        const totalPrice = orders
-          .map((order, i) =>
-            // Seaport orders can be partially-fillable
-            bn(order.getMatchingPrice())
-              .mul(currencyDetails[i].amount ?? 1)
-              .div(order.getInfo()!.amount)
-          )
-          .reduce((a, b) => a.add(b), bn(0));
-        const totalFees = fees
-          .map(({ amount }) => bn(amount))
-          .reduce((a, b) => a.add(b), bn(0));
-        const totalPayment = totalPrice.add(totalFees);
+        const rawCurrencyDetails = seaportV12Details[currency];
+
+        const ethDetails = rawCurrencyDetails.filter((c) => c.currency === currencyETH)
+        const currencyDetails = rawCurrencyDetails.filter((c) => c.currency != currencyETH)
+
+        const { totalPayment: ethTotalPayment } = getSeaportV12ListingsPayment(ethDetails, details, options);
+        const { totalPayment: orderTotalPayment } = getSeaportV12ListingsPayment(currencyDetails, details, options);
+
+        const totalPayment = ethTotalPayment.add(orderTotalPayment);
 
         const currencyIsETH = isETH(this.chainId, currency);
+        const isSameCurrency = currency === buyInCurrency;
+        const needSwap = (!currencyIsETH || isERC20) && !isSameCurrency;
+      
         let skipFillExecution = false;
-        if (!currencyIsETH) {
+        if (needSwap) {
           try {
-            executions.push(
-              await generateSwapExecution(
-                this.chainId,
-                this.provider,
-                buyInCurrency,
-                currency,
-                totalPayment,
-                {
-                  uniswapV3Module: this.contracts.uniswapV3Module,
-                  wethModule: this.contracts.wethModule,
-                  // Forward any swapped tokens to the Seaport V1.2 module
-                  recipient: this.contracts.seaportV12Module.address,
-                  refundTo: taker,
-                }
-              )
+            const needSplitFund = ethDetails.length && isWETH(this.chainId, currency);
+
+            // Forward any swapped tokens to the Seaport module or wethModule
+            const nextRecipient = needSplitFund ? this.contracts.wethModule.address : this.contracts.seaportV12Module.address;
+            const swapInfo = await generateSwapExecution(
+              this.chainId,
+              this.provider,
+              buyInCurrency,
+              currency,
+              totalPayment,
+              {
+                uniswapV3Module: this.contracts.uniswapV3Module,
+                wethModule: this.contracts.wethModule,
+                recipient: nextRecipient,
+                refundTo: taker,
+              }
             );
-          } catch {
+
+            executions.push(swapInfo.execution);
+
+            // When target is ETH, add unwrap step
+            if (isETH(this.chainId, currency) && !needSplitFund) {
+              executions.push({
+                module: this.contracts.wethModule.address,
+                data: this.contracts.wethModule.interface.encodeFunctionData("unwrap", [
+                  this.contracts.seaportV12Module.address,
+                ]),
+                value: 0,
+              })
+            }
+
+            // Split WETH and ETH to next module
+            if (needSplitFund) {
+              executions.push({
+                module: this.contracts.wethModule.address,
+                data: this.contracts.wethModule.interface.encodeFunctionData("spiltToWethAndEth", [
+                  this.contracts.seaportV12Module.address,
+                  totalPayment.sub(ethTotalPayment),
+                  ethTotalPayment,
+                ]),
+                value: 0,
+              })
+            }
+
+            swapExecutions.push(swapInfo);
+          } catch (error) {
+            console.log("error", error)
             if (!options?.partial) {
               throw new Error("Could not generate swap execution");
             } else {
@@ -1245,83 +1167,224 @@
           }
         }
 
+        // Generate transfer
+        if (isSameCurrency ) {
+          if (isERC20) {
+            permitItems.push({
+              from: taker,
+              to: this.contracts.seaportV12Module.address,
+              token: buyInCurrency,
+              amount: totalPayment.toString()
+            });
+          }
+        }
+
         if (!skipFillExecution) {
-          executions.push({
-            module: this.contracts.seaportV12Module.address,
-            data:
-              orders.length === 1
-                ? this.contracts.seaportV12Module.interface.encodeFunctionData(
-                    `accept${currencyIsETH ? "ETH" : "ERC20"}Listing`,
-                    [
-                      {
-                        parameters: {
-                          ...orders[0].params,
-                          totalOriginalConsiderationItems:
-                            orders[0].params.consideration.length,
-                        },
-                        numerator: currencyDetails[0].amount ?? 1,
-                        denominator: orders[0].getInfo()!.amount,
-                        signature: orders[0].params.signature,
-                        extraData: await exchange.getExtraData(orders[0]),
-                      },
-                      {
-                        fillTo: taker,
-                        refundTo: taker,
-                        revertIfIncomplete: Boolean(!options?.partial),
-                        // Only needed for ERC20 listings
-                        token: currency,
-                        amount: totalPrice,
-                      },
-                      fees,
-                    ]
-                  )
-                : this.contracts.seaportV12Module.interface.encodeFunctionData(
-                    `accept${currencyIsETH ? "ETH" : "ERC20"}Listings`,
-                    [
-                      await Promise.all(
-                        orders.map(async (order, i) => {
-                          const orderData = {
-                            parameters: {
-                              ...order.params,
-                              totalOriginalConsiderationItems:
-                                order.params.consideration.length,
-                            },
-                            numerator: currencyDetails[i].amount ?? 1,
-                            denominator: order.getInfo()!.amount,
-                            signature: order.params.signature,
-                            extraData: await exchange.getExtraData(order),
-                          };
-
-                          if (currencyIsETH) {
-                            return {
-                              order: orderData,
-                              price: orders[i].getMatchingPrice(),
-                            };
-                          } else {
-                            return orderData;
-                          }
-                        })
-                      ),
-                      {
-                        fillTo: taker,
-                        refundTo: taker,
-                        revertIfIncomplete: Boolean(!options?.partial),
-                        // Only needed for ERC20 listings
-                        token: currency,
-                        amount: totalPrice,
-                      },
-                      fees,
-                    ]
-                  ),
-            value: currencyIsETH ? totalPayment : 0,
-          });
-
+          const detailsList = [currencyDetails, ethDetails];
+          for (let index = 0; index < detailsList.length; index++) {
+            const details = detailsList[index];
+            if (!details.length) continue;
+            const execution = await createSeaportV12Execution(
+              this.chainId, 
+              this.contracts.seaportV12Module, 
+              details, 
+              exchange,
+              details,
+              taker,
+              options
+            );
+            executions.push(execution)
+          }
+          
           // Mark the listings as successfully handled
-          for (const { originalIndex } of currencyDetails) {
+          for (const { originalIndex } of currencyDetails.concat(ethDetails)) {
             success[originalIndex] = true;
           }
         }
       }
+
+      // const exchange = new Sdk.SeaportV12.Exchange(this.chainId);
+      // for (const currency of Object.keys(seaportV12Details)) {
+      //   const currencyDetails = seaportV12Details[currency];
+
+      //   const orders = currencyDetails.map(
+      //     (d) => d.order as Sdk.SeaportV12.Order
+      //   );
+      //   const fees = getFees(currencyDetails);
+
+      //   const totalPrice = orders
+      //     .map((order, i) =>
+      //       // Seaport orders can be partially-fillable
+      //       bn(order.getMatchingPrice())
+      //         .mul(currencyDetails[i].amount ?? 1)
+      //         .div(order.getInfo()!.amount)
+      //     )
+      //     .reduce((a, b) => a.add(b), bn(0));
+      //   const totalFees = fees
+      //     .map(({ amount }) => bn(amount))
+      //     .reduce((a, b) => a.add(b), bn(0));
+      //   const totalPayment = totalPrice.add(totalFees);
+
+      //   const currencyIsETH = isETH(this.chainId, currency);
+      //   const isSameCurrency = currency === buyInCurrency;
+
+      //   let skipFillExecution = false;
+      //   if ((!currencyIsETH || isERC20) && !isSameCurrency) {
+      //     try {
+      //       const swapInfo = await generateSwapExecution(
+      //         this.chainId,
+      //         this.provider,
+      //         buyInCurrency,
+      //         currency,
+      //         totalPayment,
+      //         {
+      //           uniswapV3Module: this.contracts.uniswapV3Module,
+      //           wethModule: this.contracts.wethModule,
+      //           // Forward any swapped tokens to the Seaport V1.2 module
+      //           recipient: this.contracts.seaportV12Module.address,
+      //           refundTo: taker,
+      //         }
+      //       );
+
+      //       executions.push(swapInfo.execution);
+
+      //       // When target is ETH, add unwrap step
+      //       if (isETH(this.chainId, currency)) {
+      //         executions.push({
+      //           module: this.contracts.wethModule.address,
+      //           data: this.contracts.wethModule.interface.encodeFunctionData("unwrap", [
+      //             this.contracts.seaportV12Module.address,
+      //           ]),
+      //           value: 0,
+      //         })
+      //       }
+
+      //       swapExecutions.push(swapInfo);
+      //     } catch (error) {
+      //       if (!options?.partial) {
+      //         throw new Error("Could not generate swap execution");
+      //       } else {
+      //         // Since the swap execution generation failed, we should also skip the fill execution
+      //         skipFillExecution = true;
+      //       }
+      //     }
+      //   }
+
+      //   // Generate transfer
+      //   if (isSameCurrency ) {
+      //     if (isERC20) {
+      //       permitItems.push({
+      //         from: taker,
+      //         to: this.contracts.seaportV12Module.address,
+      //         token: buyInCurrency,
+      //         amount: totalPayment.toString()
+      //       });
+      //     }
+      //   }
+
+      //   if (!skipFillExecution) {
+      //     executions.push({
+      //       module: this.contracts.seaportV12Module.address,
+      //       data:
+      //         orders.length === 1
+      //           ? this.contracts.seaportV12Module.interface.encodeFunctionData(
+      //               `accept${currencyIsETH ? "ETH" : "ERC20"}Listing`,
+      //               [
+      //                 {
+      //                   parameters: {
+      //                     ...orders[0].params,
+      //                     totalOriginalConsiderationItems:
+      //                       orders[0].params.consideration.length,
+      //                   },
+      //                   numerator: currencyDetails[0].amount ?? 1,
+      //                   denominator: orders[0].getInfo()!.amount,
+      //                   signature: orders[0].params.signature,
+      //                   extraData: await exchange.getExtraData(orders[0]),
+      //                 },
+      //                 {
+      //                   fillTo: taker,
+      //                   refundTo: taker,
+      //                   revertIfIncomplete: Boolean(!options?.partial),
+      //                   // Only needed for ERC20 listings
+      //                   token: currency,
+      //                   amount: totalPrice,
+      //                 },
+      //                 fees,
+      //               ]
+      //             )
+      //           : this.contracts.seaportV12Module.interface.encodeFunctionData(
+      //               `accept${currencyIsETH ? "ETH" : "ERC20"}Listings`,
+      //               [
+      //                 await Promise.all(
+      //                   orders.map(async (order, i) => {
+      //                     const orderData = {
+      //                       parameters: {
+      //                         ...order.params,
+      //                         totalOriginalConsiderationItems:
+      //                           order.params.consideration.length,
+      //                       },
+      //                       numerator: currencyDetails[i].amount ?? 1,
+      //                       denominator: order.getInfo()!.amount,
+      //                       signature: order.params.signature,
+      //                       extraData: await exchange.getExtraData(order),
+      //                     };
+
+      //                     if (currencyIsETH) {
+      //                       return {
+      //                         order: orderData,
+      //                         price: orders[i].getMatchingPrice(),
+      //                       };
+      //                     } else {
+      //                       return orderData;
+      //                     }
+      //                   })
+      //                 ),
+      //                 {
+      //                   fillTo: taker,
+      //                   refundTo: taker,
+      //                   revertIfIncomplete: Boolean(!options?.partial),
+      //                   // Only needed for ERC20 listings
+      //                   token: currency,
+      //                   amount: totalPrice,
+      //                 },
+      //                 fees,
+      //               ]
+      //             ),
+      //       value: currencyIsETH ? totalPayment : 0,
+      //     });
+
+      //     // Mark the listings as successfully handled
+      //     for (const { originalIndex } of currencyDetails) {
+      //       success[originalIndex] = true;
+      //     }
+      //   }
+      // }
+    }
+
+    if (isERC20) {
+      
+      const totalSwapInputAmount = swapExecutions.reduce((total, item)=> {
+        return total.add(item.amounts.amountIn)
+      }, bn(0));
+
+      approvals.push({
+        token: buyInCurrency,
+        owner: taker,
+        operator: Sdk.Common.Addresses.Permit2[this.chainId],
+        txData: generateApproveTxData(
+          buyInCurrency,
+          taker,
+          Sdk.Common.Addresses.Permit2[this.chainId], 
+          MaxUint256
+        ),
+      });
+
+      permitItems.push({
+        from: taker,
+        to: this.contracts.uniswapV3Module.address,
+        token: buyInCurrency,
+        amount: totalSwapInputAmount.toString()
+      });
     }
 
     // Handle Sudoswap listings
@@ -1874,7 +1937,7 @@
     if (!executions.length) {
       throw new Error("No executions to handle");
     }
-    
+
     return {
       approvals: approvals.filter((_, i) => success[i]),
       permits: await (async (): Promise<ERC20Permit[]> => {
