--- conflicted
+++ resolved
@@ -34,11 +34,7 @@
 import X2Y2ModuleAbi from "./abis/X2Y2Module.json";
 import ZeroExV4ModuleAbi from "./abis/ZeroExV4Module.json";
 import ZoraModuleAbi from "./abis/ZoraModule.json";
-<<<<<<< HEAD
-import ElementModuleAbi from "./abis/ElementModule.json";
 import NFTXModuleAbi from "./abis/NFTXModule.json";
-=======
->>>>>>> aa0894d7
 
 type SetupOptions = {
   x2y2ApiKey?: string;
@@ -116,7 +112,6 @@
         ZoraModuleAbi,
         provider
       ),
-<<<<<<< HEAD
       elementModule: new Contract(
         Addresses.ElementModule[chainId] ?? AddressZero,
         ElementModuleAbi,
@@ -127,8 +122,6 @@
         NFTXModuleAbi,
         provider
       ),
-=======
->>>>>>> aa0894d7
     };
   }
 
@@ -428,13 +421,7 @@
     const zeroexV4Erc721Details: ListingDetailsExtracted[] = [];
     const zeroexV4Erc1155Details: ListingDetailsExtracted[] = [];
     const zoraDetails: ListingDetailsExtracted[] = [];
-<<<<<<< HEAD
-    const elementErc721Details: ListingDetailsExtracted[] = [];
-    const elementErc721V2Details: ListingDetailsExtracted[] = [];
-    const elementErc1155Details: ListingDetailsExtracted[] = [];
     const nftxDetails: ListingDetailsExtracted[] = [];
-=======
->>>>>>> aa0894d7
     for (let i = 0; i < details.length; i++) {
       const { kind, contractKind, currency } = details[i];
 
@@ -487,25 +474,12 @@
         case "zora":
           detailsRef = zoraDetails;
           break;
-
-<<<<<<< HEAD
-        case "element": {
-          const order = details[i].order as Sdk.Element.Order;
-          detailsRef = order.isBatchSignedOrder()
-            ? elementErc721V2Details
-            : contractKind === "erc721"
-            ? elementErc721Details
-            : elementErc1155Details;
-          break;
-        }
-
+        
         case "nftx": {
           detailsRef = nftxDetails;
           break;
         }
 
-=======
->>>>>>> aa0894d7
         default:
           throw new Error("Unsupported exchange kind");
       }
@@ -672,62 +646,11 @@
       }
     }
 
-<<<<<<< HEAD
-    // Handle NFTX listings
-    if (nftxDetails.length) {
-      const orders = nftxDetails.map((d) => d.order as Sdk.Nftx.Order);
-      const fees = getFees(nftxDetails);
-
-      const totalPrice = orders
-        .map((order) =>
-          bn(
-            order.params.price
-          )
-        )
-        .reduce((a, b) => a.add(b), bn(0));
-      const totalFees = fees
-        .map(({ amount }) => bn(amount))
-        .reduce((a, b) => a.add(b), bn(0));
-
-      executions.push({
-        module: this.contracts.nftxModule.address,
-        data: this.contracts.nftxModule.interface.encodeFunctionData(
-          "buyWithETH",
-          [
-            nftxDetails.map(
-              (d) => (d.order as Sdk.Nftx.Order).params
-            ),
-            {
-              fillTo: taker,
-              refundTo: taker,
-              revertIfIncomplete: Boolean(!options?.partial),
-              amount: totalPrice,
-            },
-            fees,
-          ]
-        ),
-        value: totalPrice.add(totalFees),
-      });
-
-      // Mark the listings as successfully handled
-      for (const { originalIndex } of nftxDetails) {
-        success[originalIndex] = true;
-      }
-    }
-
-    // Handle X2Y2 listings
-    if (x2y2Details.length) {
-      const orders = x2y2Details.map((d) => d.order as Sdk.X2Y2.Order);
-      const module = this.contracts.x2y2Module.address;
-
-      const fees = getFees(x2y2Details);
-=======
     // Handle Element ERC1155 listings
     if (elementErc1155Details.length) {
       const orders = elementErc1155Details.map(
         (d) => d.order as Sdk.Element.Order
       );
->>>>>>> aa0894d7
 
       const totalPrice = orders
         .map((order, i) =>
@@ -1080,6 +1003,49 @@
       }
     }
 
+    // Handle NFTX listings
+    if (nftxDetails.length) {
+      const orders = nftxDetails.map((d) => d.order as Sdk.Nftx.Order);
+      const fees = getFees(nftxDetails);
+
+      const totalPrice = orders
+        .map((order) =>
+          bn(
+            order.params.price
+          )
+        )
+        .reduce((a, b) => a.add(b), bn(0));
+      const totalFees = fees
+        .map(({ amount }) => bn(amount))
+        .reduce((a, b) => a.add(b), bn(0));
+
+      executions.push({
+        module: this.contracts.nftxModule.address,
+        data: this.contracts.nftxModule.interface.encodeFunctionData(
+          "buyWithETH",
+          [
+            nftxDetails.map(
+              (d) => (d.order as Sdk.Nftx.Order).params
+            ),
+            {
+              fillTo: taker,
+              refundTo: taker,
+              revertIfIncomplete: Boolean(!options?.partial),
+              amount: totalPrice,
+            },
+            fees,
+          ]
+        ),
+        value: totalPrice.add(totalFees),
+      });
+
+      // Mark the listings as successfully handled
+      for (const { originalIndex } of nftxDetails) {
+        success[originalIndex] = true;
+      }
+    }
+
+
     // Handle X2Y2 listings
     if (x2y2Details.length) {
       const orders = x2y2Details.map((d) => d.order as Sdk.X2Y2.Order);
