import { Interface } from "@ethersproject/abi";
import { Provider } from "@ethersproject/abstract-provider";
import { BigNumberish } from "@ethersproject/bignumber";
import { AddressZero } from "@ethersproject/constants";
import { Contract } from "@ethersproject/contracts";
import axios from "axios";

import * as Addresses from "./addresses";
import { BidDetails, Fee, ListingDetails, ListingFillDetails } from "./types";
import * as Sdk from "../../index";
import { TxData, bn, generateSourceBytes } from "../../utils";

// Tokens
import ERC721Abi from "../../common/abis/Erc721.json";
import ERC1155Abi from "../../common/abis/Erc1155.json";
// Router
import RouterAbi from "./abis/ReservoirV6_0_0.json";
// Modules
import SudoswapModuleAbi from "./abis/SudoswapModule.json";
import FoundationModuleAbi from "./abis/FoundationModule.json";
import LooksRareModuleAbi from "./abis/LooksRareModule.json";
import SeaportModuleAbi from "./abis/SeaportModule.json";
import X2Y2ModuleAbi from "./abis/X2Y2Module.json";
import ZeroExV4ModuleAbi from "./abis/ZeroExV4Module.json";
<<<<<<< HEAD
import BlurModuleAbi from "./abis/BlurModule.json";
=======
import ZoraModuleAbi from "./abis/ZoraModule.json";
>>>>>>> 49b64cae

type ExecutionInfo = {
  module: string;
  data: string;
  value: BigNumberish;
};

type SetupOptions = {
  x2y2ApiKey?: string;
  cbApiKey?: string;
};

export class Router {
  public chainId: number;
  public provider: Provider;
  public options?: SetupOptions;

  public contracts: { [name: string]: Contract };

  constructor(chainId: number, provider: Provider, options?: SetupOptions) {
    this.chainId = chainId;
    this.provider = provider;
    this.options = options;

    this.contracts = {
      // Initialize router
      router: new Contract(Addresses.Router[chainId], RouterAbi, provider),
      // Initialize modules
      foundationModule: new Contract(
        Addresses.FoundationModule[chainId] ?? AddressZero,
        FoundationModuleAbi,
        provider
      ),
      looksRareModule: new Contract(
        Addresses.LooksRareModule[chainId] ?? AddressZero,
        LooksRareModuleAbi,
        provider
      ),
      seaportModule: new Contract(
        Addresses.SeaportModule[chainId] ?? AddressZero,
        SeaportModuleAbi,
        provider
      ),
      sudoswapModule: new Contract(
        Addresses.SudoswapModule[chainId] ?? AddressZero,
        SudoswapModuleAbi,
        provider
      ),
      x2y2Module: new Contract(
        Addresses.X2Y2Module[chainId] ?? AddressZero,
        X2Y2ModuleAbi,
        provider
      ),
      zeroExV4Module: new Contract(
        Addresses.ZeroExV4Module[chainId] ?? AddressZero,
        ZeroExV4ModuleAbi,
        provider
      ),
<<<<<<< HEAD
      blurModule: new Contract(
        Addresses.BlurModule[chainId] ?? AddressZero,
        BlurModuleAbi,
=======
      zoraModule: new Contract(
        Addresses.ZoraModule[chainId] ?? AddressZero,
        ZoraModuleAbi,
>>>>>>> 49b64cae
        provider
      ),
    };
  }

  public async fillListingsTx(
    details: ListingDetails[],
    taker: string,
    currency = Sdk.Common.Addresses.Eth[this.chainId],
    options?: {
      source?: string;
      // Will be split among all listings to get filled
      globalFees?: Fee[];
      // Include a balance assert module call for every listing
      assertBalances?: boolean;
      // Force filling through the router (where possible)
      forceRouter?: boolean;
      // Skip any errors generating filling data (eg. for X2Y2)
      skipErrors?: boolean;
      // Do not revert in case of on-chain fill failures
      partial?: boolean;
      // Any extra data relevant when filling natively
      directFillingData?: any;
    }
  ): Promise<{ txData: TxData; success: boolean[] }> {
    // Assume the listing details are consistent with the underlying order object

    // TODO: Add support for balance assertions
    if (options?.assertBalances) {
      throw new Error("Balance assertions not yet implemented");
    }

    // TODO: Add Universe router module
    if (details.some(({ kind }) => kind === "universe")) {
      if (details.length > 1) {
        throw new Error("Universe sweeping is not supported");
      } else {
        if (options?.globalFees?.length) {
          throw new Error("Fees not supported");
        }

        const order = details[0].order as Sdk.Universe.Order;
        const exchange = new Sdk.Universe.Exchange(this.chainId);
        return {
          txData: await exchange.fillOrderTx(taker, order, {
            amount: Number(details[0].amount),
          }),
          success: [true],
        };
      }
    }

    // TODO: Add Rarible router module
    if (details.some(({ kind }) => kind === "rarible")) {
      if (details.length > 1) {
        throw new Error("Rarible sweeping is not supported");
      } else {
        const order = details[0].order as Sdk.Rarible.Order;
        const exchange = new Sdk.Rarible.Exchange(this.chainId);
        return {
          txData: await exchange.fillOrderTx(taker, order, {
            tokenId: details[0].tokenId,
            assetClass: details[0].contractKind.toUpperCase(),
            amount: Number(details[0].amount),
          }),
          success: [true],
        };
      }
    }

    // TODO: Add Blur router module
<<<<<<< HEAD
    // if (details.some(({ kind }) => kind === "blur")) {
    //   if (details.length > 1) {
    //     throw new Error("Blur sweeping is not supported");
    //   } else {
    //     const order = details[0].order as Sdk.Blur.Order;
    //     const exchange = new Sdk.Blur.Exchange(this.chainId);
    //     const matchOrder = order.buildMatching({
    //       trader: taker
    //     })
    //     return {
    //       txData: await exchange.fillOrderTx(taker, order, matchOrder),
    //       success: [true],
    //     };
    //   }
    // }
=======
    if (details.some(({ kind }) => kind === "blur")) {
      if (details.length > 1) {
        throw new Error("Blur sweeping is not supported");
      } else {
        const order = details[0].order as Sdk.Blur.Order;
        const exchange = new Sdk.Blur.Exchange(this.chainId);
        const matchOrder = order.buildMatching({
          trader: taker,
        });
        return {
          txData: await exchange.fillOrderTx(taker, order, matchOrder),
          success: [true],
        };
      }
    }
>>>>>>> 49b64cae

    // TODO: Add Cryptopunks router module
    if (details.some(({ kind }) => kind === "cryptopunks")) {
      if (details.length > 1) {
        throw new Error("Cryptopunks sweeping is not supported");
      } else {
        if (options?.globalFees?.length) {
          throw new Error("Fees not supported");
        }

        const order = details[0].order as Sdk.CryptoPunks.Order;
        const exchange = new Sdk.CryptoPunks.Exchange(this.chainId);
        return {
          txData: exchange.fillListingTx(taker, order, options),
          success: [true],
        };
      }
    }

    // TODO: Add Infinity router module
    if (details.some(({ kind }) => kind === "infinity")) {
      if (details.length > 1) {
        throw new Error("Infinity sweeping is not supported");
      } else {
        if (options?.globalFees?.length) {
          throw new Error("Fees not supported");
        }

        const order = details[0].order as Sdk.Infinity.Order;
        const exchange = new Sdk.Infinity.Exchange(this.chainId);

        if (options?.directFillingData) {
          return {
            txData: exchange.takeOrdersTx(taker, [
              {
                order,
                tokens: options.directFillingData,
              },
            ]),
            success: [true],
          };
        }
        return {
          txData: exchange.takeMultipleOneOrdersTx(taker, [order]),
          success: [true],
        };
      }
    }

    // Handle partial seaport orders:
    // - fetch the full order data for each partial order (concurrently)
    // - remove any partial order from the details
    await Promise.all(
      details
        .filter(({ kind }) => kind === "seaport-partial")
        .map(async (detail) => {
          const order = detail.order as Sdk.Seaport.Types.PartialOrder;
          const result = await axios.get(
            `https://order-fetcher.vercel.app/api/listing?orderHash=${order.id}&contract=${order.contract}&tokenId=${order.tokenId}&taker=${taker}`
          );

          const fullOrder = new Sdk.Seaport.Order(
            this.chainId,
            result.data.order
          );
          details.push({
            ...detail,
            kind: "seaport",
            order: fullOrder,
          });
        })
    );
    details = details.filter(({ kind }) => kind !== "seaport-partial");

    // If all orders are Seaport, then fill on Seaport directly
    // TODO: Directly fill for other exchanges as well
    if (
      details.every(({ kind, fees }) => kind === "seaport" && !fees?.length) &&
      !options?.globalFees?.length &&
      !options?.forceRouter
    ) {
      const exchange = new Sdk.Seaport.Exchange(this.chainId);
      if (details.length === 1) {
        const order = details[0].order as Sdk.Seaport.Order;
        return {
          txData: exchange.fillOrderTx(
            taker,
            order,
            order.buildMatching({ amount: details[0].amount }),
            {
              ...options,
              ...options?.directFillingData,
            }
          ),
          success: [true],
        };
      } else {
        const orders = details.map((d) => d.order as Sdk.Seaport.Order);
        return {
          txData: exchange.fillOrdersTx(
            taker,
            orders,
            orders.map((order, i) =>
              order.buildMatching({ amount: details[i].amount })
            ),
            {
              ...options,
              ...options?.directFillingData,
            }
          ),
          success: [true],
        };
      }
    }

    // TODO: Add support for filling non-ETH orders through the router via Uniswap V3
    if (currency !== Sdk.Common.Addresses.Eth[this.chainId]) {
      throw new Error("Non-ETH filling not yet implemented");
    }
    if (!details.every((d) => d.currency === currency)) {
      throw new Error("Mismatched currencies");
    }

    const getFees = (ownDetails: ListingFillDetails[]) => [
      // Global fees
      ...(options?.globalFees ?? []).map(({ recipient, amount }) => ({
        recipient,
        // The fees are averaged over the number of listings to fill
        // TODO: Also take into account the quantity filled for ERC1155
        amount: bn(amount).mul(ownDetails.length).div(details.length),
      })),
      // Local fees
      // TODO: Should not split the local fees among all executions
      ...ownDetails.flatMap(({ fees }) => fees ?? []),
    ];

    // For keeping track of the listing's position in the original array
    type ListingDetailsExtracted = {
      originalIndex: number;
    } & ListingDetails;

    // Split all listings by their kind
    const sudoswapDetails: ListingDetailsExtracted[] = [];
    const foundationDetails: ListingDetailsExtracted[] = [];
    const looksRareDetails: ListingDetailsExtracted[] = [];
    const seaportDetails: ListingDetailsExtracted[] = [];
    const x2y2Details: ListingDetailsExtracted[] = [];
    const zeroexV4Erc721Details: ListingDetailsExtracted[] = [];
    const zeroexV4Erc1155Details: ListingDetailsExtracted[] = [];
<<<<<<< HEAD
    const blurDetails: ListingDetailsExtracted[] = [];
=======
    const zoraDetails: ListingDetailsExtracted[] = [];
>>>>>>> 49b64cae
    for (let i = 0; i < details.length; i++) {
      const { kind, contractKind } = details[i];

      let detailsRef: ListingDetailsExtracted[];
      switch (kind) {
        case "sudoswap":
          detailsRef = sudoswapDetails;
          break;

        case "foundation":
          detailsRef = foundationDetails;
          break;

        case "looks-rare":
          detailsRef = looksRareDetails;
          break;

        case "seaport":
          detailsRef = seaportDetails;
          break;

        case "x2y2":
          detailsRef = x2y2Details;
          break;

        case "zeroex-v4":
          detailsRef =
            contractKind === "erc721"
              ? zeroexV4Erc721Details
              : zeroexV4Erc1155Details;
          break;
        
        case "blur":
          detailsRef = blurDetails;

        case "zora":
          detailsRef = zoraDetails;
          break;

        default:
          throw new Error("Unsupported exchange kind");
      }

      detailsRef.push({ ...details[i], originalIndex: i });
    }

    // Generate router executions
    const executions: ExecutionInfo[] = [];
    const success: boolean[] = details.map(() => false);

    // Handle Foundation listings
    if (foundationDetails.length) {
      const orders = foundationDetails.map(
        (d) => d.order as Sdk.Foundation.Order
      );
      const fees = getFees(foundationDetails);

      const totalPrice = orders
        .map((order) => bn(order.params.price))
        .reduce((a, b) => a.add(b), bn(0));
      const totalFees = fees
        .map(({ amount }) => bn(amount))
        .reduce((a, b) => a.add(b), bn(0));

      executions.push({
        module: this.contracts.foundationModule.address,
        data:
          orders.length === 1
            ? this.contracts.foundationModule.interface.encodeFunctionData(
                "acceptETHListing",
                [
                  orders[0].params,
                  {
                    fillTo: taker,
                    refundTo: taker,
                    revertIfIncomplete: Boolean(!options?.partial),
                    amount: totalPrice,
                  },
                  fees,
                ]
              )
            : this.contracts.foundationModule.interface.encodeFunctionData(
                "acceptETHListings",
                [
                  orders.map((order) => order.params),
                  {
                    fillTo: taker,
                    refundTo: taker,
                    revertIfIncomplete: Boolean(!options?.partial),
                    amount: totalPrice,
                  },
                  fees,
                ]
              ),
        value: totalPrice.add(totalFees),
      });

      // Mark the listings as successfully handled
      for (const { originalIndex } of foundationDetails) {
        success[originalIndex] = true;
      }
    }

    // Handle LooksRare listings
    if (looksRareDetails.length) {
      const orders = looksRareDetails.map(
        (d) => d.order as Sdk.LooksRare.Order
      );
      const module = this.contracts.looksRareModule.address;

      const fees = getFees(looksRareDetails);

      const totalPrice = orders
        .map((order) => bn(order.params.price))
        .reduce((a, b) => a.add(b), bn(0));
      const totalFees = fees
        .map(({ amount }) => bn(amount))
        .reduce((a, b) => a.add(b), bn(0));

      executions.push({
        module,
        data:
          orders.length === 1
            ? this.contracts.looksRareModule.interface.encodeFunctionData(
                "acceptETHListing",
                [
                  orders[0].buildMatching(
                    // For LooksRare, the module acts as the taker proxy
                    module
                  ),
                  orders[0].params,
                  {
                    fillTo: taker,
                    refundTo: taker,
                    revertIfIncomplete: Boolean(!options?.partial),
                    amount: totalPrice,
                  },
                  fees,
                ]
              )
            : this.contracts.looksRareModule.interface.encodeFunctionData(
                "acceptETHListings",
                [
                  orders.map((order) =>
                    order.buildMatching(
                      // For LooksRare, the module acts as the taker proxy
                      module
                    )
                  ),
                  orders.map((order) => order.params),
                  {
                    fillTo: taker,
                    refundTo: taker,
                    revertIfIncomplete: Boolean(!options?.partial),
                    amount: totalPrice,
                  },
                  fees,
                ]
              ),
        value: totalPrice.add(totalFees),
      });

      // Mark the listings as successfully handled
      for (const { originalIndex } of looksRareDetails) {
        success[originalIndex] = true;
      }
    }

    // Handle Seaport listings
    if (seaportDetails.length) {
      const orders = seaportDetails.map((d) => d.order as Sdk.Seaport.Order);

      const fees = getFees(seaportDetails);

      const totalPrice = orders
        .map((order, i) =>
          // Seaport orders can be partially-fillable
          bn(order.getMatchingPrice())
            .mul(seaportDetails[i].amount ?? 1)
            .div(order.getInfo()!.amount)
        )
        .reduce((a, b) => a.add(b), bn(0));
      const totalFees = fees
        .map(({ amount }) => bn(amount))
        .reduce((a, b) => a.add(b), bn(0));

      executions.push({
        module: this.contracts.seaportModule.address,
        data:
          orders.length === 1
            ? this.contracts.seaportModule.interface.encodeFunctionData(
                "acceptETHListing",
                [
                  {
                    parameters: {
                      ...orders[0].params,
                      totalOriginalConsiderationItems:
                        orders[0].params.consideration.length,
                    },
                    numerator: seaportDetails[0].amount ?? 1,
                    denominator: 1,
                    signature: orders[0].params.signature,
                    extraData: "0x",
                  },
                  {
                    fillTo: taker,
                    refundTo: taker,
                    revertIfIncomplete: Boolean(!options?.partial),
                    amount: totalPrice,
                  },
                  fees,
                ]
              )
            : this.contracts.seaportModule.interface.encodeFunctionData(
                "acceptETHListings",
                [
                  orders.map((order, i) => ({
                    parameters: {
                      ...order.params,
                      totalOriginalConsiderationItems:
                        order.params.consideration.length,
                    },
                    numerator: seaportDetails[i].amount ?? 1,
                    denominator: 1,
                    signature: order.params.signature,
                    extraData: "0x",
                  })),
                  // TODO: Optimize the fulfillments
                  {
                    offer: orders
                      .map((order, i) =>
                        order.params.offer.map((_, j) => ({
                          orderIndex: i,
                          itemIndex: j,
                        }))
                      )
                      .flat()
                      .map((x) => [x]),
                    consideration: orders
                      .map((order, i) =>
                        order.params.consideration.map((_, j) => ({
                          orderIndex: i,
                          itemIndex: j,
                        }))
                      )
                      .flat()
                      .map((x) => [x]),
                  },
                  {
                    fillTo: taker,
                    refundTo: taker,
                    revertIfIncomplete: Boolean(!options?.partial),
                    amount: totalPrice,
                  },
                  fees,
                ]
              ),
        value: totalPrice.add(totalFees),
      });

      // Mark the listings as successfully handled
      for (const { originalIndex } of seaportDetails) {
        success[originalIndex] = true;
      }
    }

    // Handle Sudoswap listings
    if (sudoswapDetails.length) {
      const orders = sudoswapDetails.map((d) => d.order as Sdk.Sudoswap.Order);
      const fees = getFees(sudoswapDetails);

      const totalPrice = orders
        .map((order) => bn(order.params.price))
        .reduce((a, b) => a.add(b), bn(0));
      const totalFees = fees
        .map(({ amount }) => bn(amount))
        .reduce((a, b) => a.add(b), bn(0));

      executions.push({
        module: this.contracts.sudoswapModule.address,
        data: this.contracts.sudoswapModule.interface.encodeFunctionData(
          "buyWithETH",
          [
            sudoswapDetails.map(
              (d) => (d.order as Sdk.Sudoswap.Order).params.pair
            ),
            sudoswapDetails.map((d) => d.tokenId),
            Math.floor(Date.now() / 1000) + 10 * 60,
            {
              fillTo: taker,
              refundTo: taker,
              revertIfIncomplete: Boolean(!options?.partial),
              amount: totalPrice,
            },
            fees,
          ]
        ),
        value: totalPrice.add(totalFees),
      });

      // Mark the listings as successfully handled
      for (const { originalIndex } of sudoswapDetails) {
        success[originalIndex] = true;
      }
    }

    // Handle X2Y2 listings
    if (x2y2Details.length) {
      const orders = x2y2Details.map((d) => d.order as Sdk.X2Y2.Order);
      const module = this.contracts.x2y2Module.address;

      const fees = getFees(x2y2Details);

      const totalPrice = orders
        .map((order) => bn(order.params.price))
        .reduce((a, b) => a.add(b), bn(0));
      const totalFees = fees
        .map(({ amount }) => bn(amount))
        .reduce((a, b) => a.add(b), bn(0));

      const exchange = new Sdk.X2Y2.Exchange(
        this.chainId,
        String(this.options?.x2y2ApiKey)
      );
      executions.push({
        module,
        data:
          orders.length === 1
            ? this.contracts.x2y2Module.interface.encodeFunctionData(
                "acceptETHListing",
                [
                  // Fetch X2Y2-signed input
                  exchange.contract.interface.decodeFunctionData(
                    "run",
                    await exchange.fetchInput(
                      // For X2Y2, the module acts as the taker proxy
                      module,
                      orders[0],
                      {
                        source: options?.source,
                        tokenId: x2y2Details[0].tokenId,
                      }
                    )
                  ).input,
                  {
                    fillTo: taker,
                    refundTo: taker,
                    revertIfIncomplete: Boolean(!options?.partial),
                    amount: totalPrice,
                  },
                  fees,
                ]
              )
            : this.contracts.x2y2Module.interface.encodeFunctionData(
                "acceptETHListings",
                [
                  await Promise.all(
                    orders.map(
                      async (order, i) =>
                        // Fetch X2Y2-signed input
                        exchange.contract.interface.decodeFunctionData(
                          "run",
                          await exchange.fetchInput(
                            // For X2Y2, the module acts as the taker proxy
                            module,
                            order,
                            {
                              source: options?.source,
                              tokenId: x2y2Details[i].tokenId,
                            }
                          )
                        ).input
                    )
                  ),
                  {
                    fillTo: taker,
                    refundTo: taker,
                    revertIfIncomplete: Boolean(!options?.partial),
                    amount: totalPrice,
                  },
                  fees,
                ]
              ),
        value: totalPrice.add(totalFees),
      });

      // Mark the listings as successfully handled
      for (const { originalIndex } of x2y2Details) {
        success[originalIndex] = true;
      }
    }

    // Handle ZeroExV4 ERC721 listings
    if (zeroexV4Erc721Details.length) {
      const orders = zeroexV4Erc721Details.map(
        (d) => d.order as Sdk.ZeroExV4.Order
      );

      for (const order of orders) {
        // Retrieve the order's signature
        if (order.params.cbOrderId) {
          await new Sdk.ZeroExV4.Exchange(
            this.chainId,
            String(this.options?.cbApiKey!)
          ).releaseOrder(taker, order);
        }
      }

      const fees = getFees(zeroexV4Erc721Details);

      const totalPrice = orders
        .map((order) =>
          bn(order.params.erc20TokenAmount).add(
            // For ZeroExV4, the fees are not included in the price
            // TODO: Add order method to get the price including the fees
            order.getFeeAmount()
          )
        )
        .reduce((a, b) => a.add(b), bn(0));
      const totalFees = fees
        .map(({ amount }) => bn(amount))
        .reduce((a, b) => a.add(b), bn(0));

      executions.push({
        module: this.contracts.zeroExV4Module.address,
        data:
          orders.length === 1
            ? this.contracts.zeroExV4Module.interface.encodeFunctionData(
                "acceptETHListingERC721",
                [
                  orders[0].getRaw(),
                  orders[0].params,
                  {
                    fillTo: taker,
                    refundTo: taker,
                    revertIfIncomplete: Boolean(!options?.partial),
                    amount: totalPrice,
                  },
                  fees,
                ]
              )
            : this.contracts.zeroExV4Module.interface.encodeFunctionData(
                "acceptETHListingsERC721",
                [
                  orders.map((order) => order.getRaw()),
                  orders.map((order) => order.params),
                  {
                    fillTo: taker,
                    refundTo: taker,
                    revertIfIncomplete: Boolean(!options?.partial),
                    amount: totalPrice,
                  },
                  fees,
                ]
              ),
        value: totalPrice.add(totalFees),
      });

      // Mark the listings as successfully handled
      for (const { originalIndex } of zeroexV4Erc721Details) {
        success[originalIndex] = true;
      }
    }

    // Handle ZeroExV4 ERC1155 listings
    if (zeroexV4Erc1155Details.length) {
      const orders = zeroexV4Erc1155Details.map(
        (d) => d.order as Sdk.ZeroExV4.Order
      );

      for (const order of orders) {
        // Retrieve the order's signature
        if (order.params.cbOrderId) {
          await new Sdk.ZeroExV4.Exchange(
            this.chainId,
            String(this.options?.cbApiKey!)
          ).releaseOrder(taker, order);
        }
      }

      const fees = getFees(zeroexV4Erc1155Details);

      const totalPrice = orders
        .map((order, i) =>
          bn(order.params.erc20TokenAmount)
            // For ZeroExV4, the fees are not included in the price
            // TODO: Add order method to get the price including the fees
            .add(order.getFeeAmount())
            .mul(zeroexV4Erc1155Details[i].amount ?? 1)
            // Round up
            // TODO: ZeroExV4 ERC1155 orders are partially-fillable
            .add(bn(order.params.nftAmount ?? 1).sub(1))
            .div(order.params.nftAmount ?? 1)
        )
        .reduce((a, b) => a.add(b), bn(0));
      const totalFees = fees
        .map(({ amount }) => bn(amount))
        .reduce((a, b) => a.add(b), bn(0));

      executions.push({
        module: this.contracts.zeroExV4Module.address,
        data:
          orders.length === 1
            ? this.contracts.zeroExV4Module.interface.encodeFunctionData(
                "acceptETHListingERC1155",
                [
                  orders[0].getRaw(),
                  orders[0].params,
                  zeroexV4Erc1155Details[0].amount ?? 1,
                  {
                    fillTo: taker,
                    refundTo: taker,
                    revertIfIncomplete: Boolean(!options?.partial),
                    amount: totalPrice,
                  },
                  fees,
                ]
              )
            : this.contracts.zeroExV4Module.interface.encodeFunctionData(
                "acceptETHListingsERC1155",
                [
                  orders.map((order) => order.getRaw()),
                  orders.map((order) => order.params),
                  zeroexV4Erc1155Details.map((d) => d.amount ?? 1),
                  {
                    fillTo: taker,
                    refundTo: taker,
                    revertIfIncomplete: Boolean(!options?.partial),
                    amount: totalPrice,
                  },
                  fees,
                ]
              ),
        value: totalPrice.add(totalFees),
      });

      // Mark the listings as successfully handled
      for (const { originalIndex } of zeroexV4Erc1155Details) {
        success[originalIndex] = true;
      }
    }

<<<<<<< HEAD

     // Handle Blur listings
     if (blurDetails.length) {
      const orders = blurDetails.map(
        (d) => d.order as Sdk.Blur.Order
      );
      const module = this.contracts.blurModule.address;

      const fees = getFees(blurDetails);

      const totalPrice = orders
        .map((order) => bn(order.params.price))
=======
    // Handle Zora listings
    if (zoraDetails.length) {
      const orders = zoraDetails.map((d) => d.order as Sdk.Zora.Order);
      const fees = getFees(zoraDetails);

      const totalPrice = orders
        .map((order) => bn(order.params.askPrice))
>>>>>>> 49b64cae
        .reduce((a, b) => a.add(b), bn(0));
      const totalFees = fees
        .map(({ amount }) => bn(amount))
        .reduce((a, b) => a.add(b), bn(0));

      executions.push({
<<<<<<< HEAD
        module,
        data:
          orders.length === 1
            ? this.contracts.blurModule.interface.encodeFunctionData(
                "acceptETHListing",
                [
                  orders[0].getRaw(),
                  orders[0].buildMatching({
                    trader: module
                  }),
=======
        module: this.contracts.zoraModule.address,
        data:
          orders.length === 1
            ? this.contracts.zoraModule.interface.encodeFunctionData(
                "acceptETHListing",
                [
                  orders[0].params,
>>>>>>> 49b64cae
                  {
                    fillTo: taker,
                    refundTo: taker,
                    revertIfIncomplete: Boolean(!options?.partial),
                    amount: totalPrice,
                  },
                  fees,
                ]
              )
<<<<<<< HEAD
            : this.contracts.blurModule.interface.encodeFunctionData(
                "acceptETHListings",
                [
                  orders.map((order) => order.getRaw()),
                  orders.map((order) =>
                    order.buildMatching({
                      trader: module
                    })
                  ),
=======
            : this.contracts.foundationModule.interface.encodeFunctionData(
                "acceptETHListings",
                [
                  orders.map((order) => order.params),
>>>>>>> 49b64cae
                  {
                    fillTo: taker,
                    refundTo: taker,
                    revertIfIncomplete: Boolean(!options?.partial),
                    amount: totalPrice,
                  },
                  fees,
                ]
              ),
        value: totalPrice.add(totalFees),
      });

      // Mark the listings as successfully handled
<<<<<<< HEAD
      for (const { originalIndex } of blurDetails) {
=======
      for (const { originalIndex } of zoraDetails) {
>>>>>>> 49b64cae
        success[originalIndex] = true;
      }
    }

    return {
      txData: {
        from: taker,
        to: this.contracts.router.address,
        data:
          this.contracts.router.interface.encodeFunctionData("execute", [
            executions,
          ]) + generateSourceBytes(options?.source),
        value: executions
          .map((e) => bn(e.value))
          .reduce((a, b) => a.add(b))
          .toHexString(),
      },
      success,
    };
  }

  public async fillBidTx(
    detail: BidDetails,
    taker: string,
    options?: {
      source?: string;
    }
  ): Promise<{
    txData: TxData;
    // When `true`, the fill happens natively (not proxied, eg. through the router or via the on-received hooks)
    direct?: boolean;
  }> {
    // Assume the bid details are consistent with the underlying order object

    // TODO: Add Blur router module
    if (detail.kind === "blur") {
      const order = detail.order as Sdk.Blur.Order;
      const exchange = new Sdk.Blur.Exchange(this.chainId);
      const matchOrder = order.buildMatching({
        trader: taker,
      });

      return {
        txData: exchange.fillOrderTx(taker, order, matchOrder),
        direct: true,
      };
    }

    // TODO: Add Universe router module
    if (detail.kind === "universe") {
      const order = detail.order as Sdk.Universe.Order;
      const exchange = new Sdk.Universe.Exchange(this.chainId);
      return {
        txData: await exchange.fillOrderTx(taker, order, {
          amount: Number(detail.amount ?? 1),
          source: options?.source,
        }),
        direct: true,
      };
    }

    // TODO: Add Rarible router module
    if (detail.kind === "rarible") {
      const order = detail.order as Sdk.Rarible.Order;
      const exchange = new Sdk.Rarible.Exchange(this.chainId);
      return {
        txData: await exchange.fillOrderTx(taker, order, {
          tokenId: detail.tokenId,
          assetClass: detail.contractKind.toUpperCase(),
          amount: Number(detail.amount),
        }),
        direct: true,
      };
    }

    // TODO: Add Forward router module
    if (detail.kind === "forward") {
      const order = detail.order as Sdk.Forward.Order;

      const matchParams = order.buildMatching({
        tokenId: detail.tokenId,
        amount: detail.amount ?? 1,
        ...(detail.extraArgs ?? {}),
      });

      const exchange = new Sdk.Forward.Exchange(this.chainId);
      return {
        txData: exchange.fillOrderTx(taker, order, matchParams, {
          source: options?.source,
        }),
        direct: true,
      };
    }

    // Build module-level transaction data
    let moduleLevelTx: {
      module: string;
      data: string;
    };
    switch (detail.kind) {
      case "looks-rare": {
        const order = detail.order as Sdk.LooksRare.Order;
        const module = this.contracts.looksRareModule.address;

        const matchParams = order.buildMatching(
          // For LooksRare, the module acts as the taker proxy
          module,
          {
            tokenId: detail.tokenId,
            ...(detail.extraArgs || {}),
          }
        );

        moduleLevelTx = {
          module,
          data: this.contracts.looksRareModule.interface.encodeFunctionData(
            detail.contractKind === "erc721"
              ? "acceptERC721Offer"
              : "acceptERC1155Offer",
            [
              matchParams,
              order.params,
              {
                fillTo: taker,
                refundTo: taker,
                revertIfIncomplete: true,
              },
              [],
            ]
          ),
        };

        break;
      }

      case "seaport": {
        const order = detail.order as Sdk.Seaport.Order;

        const matchParams = order.buildMatching({
          tokenId: detail.tokenId,
          amount: detail.amount ?? 1,
          ...(detail.extraArgs ?? {}),
        });

        moduleLevelTx = {
          module: this.contracts.seaportModule.address,
          data: this.contracts.seaportModule.interface.encodeFunctionData(
            detail.contractKind === "erc721"
              ? "acceptERC721Offer"
              : "acceptERC1155Offer",
            [
              {
                parameters: {
                  ...order.params,
                  totalOriginalConsiderationItems:
                    order.params.consideration.length,
                },
                numerator: matchParams.amount ?? 1,
                denominator: 1,
                signature: order.params.signature,
                extraData: "0x",
              },
              matchParams.criteriaResolvers ?? [],
              {
                fillTo: taker,
                refundTo: taker,
                revertIfIncomplete: true,
              },
              [],
            ]
          ),
        };

        break;
      }

      case "seaport-partial": {
        const order = detail.order as Sdk.Seaport.Types.PartialOrder;
        const result = await axios.get(
          `https://order-fetcher.vercel.app/api/offer?orderHash=${order.id}&contract=${order.contract}&tokenId=${order.tokenId}&taker=${taker}`
        );

        const fullOrder = new Sdk.Seaport.Order(
          this.chainId,
          result.data.order
        );

        moduleLevelTx = {
          module: this.contracts.seaportModule.address,
          data: this.contracts.seaportModule.interface.encodeFunctionData(
            detail.contractKind === "erc721"
              ? "acceptERC721Offer"
              : "acceptERC1155Offer",
            [
              {
                parameters: {
                  ...fullOrder.params,
                  totalOriginalConsiderationItems:
                    fullOrder.params.consideration.length,
                },
                numerator: detail.amount ?? 1,
                denominator: 1,
                signature: fullOrder.params.signature,
                extraData: "0x",
              },
              result.data.criteriaResolvers ?? [],
              {
                fillTo: taker,
                refundTo: taker,
                revertIfIncomplete: true,
              },
              [],
            ]
          ),
        };

        break;
      }

      case "sudoswap": {
        const order = detail.order as Sdk.Sudoswap.Order;

        moduleLevelTx = {
          module: this.contracts.sudoswapModule.address,
          data: this.contracts.sudoswapModule.interface.encodeFunctionData(
            "sell",
            [
              order.params.pair,
              detail.tokenId,
              bn(order.params.price).sub(
                // Take into account the protocol fee of 0.5%
                bn(order.params.price).mul(50).div(10000)
              ),
              Math.floor(Date.now() / 1000),
              {
                fillTo: taker,
                refundTo: taker,
                revertIfIncomplete: true,
              },
              [],
            ]
          ),
        };

        break;
      }

      case "x2y2": {
        const order = detail.order as Sdk.X2Y2.Order;
        const exchange = new Sdk.X2Y2.Exchange(
          this.chainId,
          String(this.options?.x2y2ApiKey)
        );

        moduleLevelTx = {
          module: this.contracts.x2y2Module.address,
          data: this.contracts.x2y2Module.interface.encodeFunctionData(
            detail.contractKind === "erc721"
              ? "acceptERC721Offer"
              : "acceptERC1155Offer",
            [
              exchange.contract.interface.decodeFunctionData(
                "run",
                await exchange.fetchInput(
                  // For X2Y2, the module acts as the taker proxy
                  this.contracts.x2y2Module.address,
                  order,
                  {
                    tokenId: detail.tokenId,
                    source: options?.source,
                  }
                )
              ).input,
              order.params,
              {
                fillTo: taker,
                refundTo: taker,
                revertIfIncomplete: true,
              },
              [],
            ]
          ),
        };

        break;
      }

      case "zeroex-v4": {
        const order = detail.order as Sdk.ZeroExV4.Order;

        // Retrieve the order's signature
        if (order.params.cbOrderId) {
          await new Sdk.ZeroExV4.Exchange(
            this.chainId,
            String(this.options?.cbApiKey!)
          ).releaseOrder(taker, order);
        }

        if (detail.contractKind === "erc721") {
          moduleLevelTx = {
            module: this.contracts.zeroExV4Module.address,
            data: this.contracts.zeroExV4Module.interface.encodeFunctionData(
              "acceptERC721Offer",
              [
                order.getRaw(),
                order.params,
                {
                  fillTo: taker,
                  refundTo: taker,
                  revertIfIncomplete: true,
                },
                detail.tokenId,
                [],
              ]
            ),
          };
        } else {
          moduleLevelTx = {
            module: this.contracts.zeroExV4Module.address,
            data: this.contracts.zeroExV4Module.interface.encodeFunctionData(
              "acceptERC1155Offer",
              [
                order.getRaw(),
                order.params,
                detail.amount ?? 1,
                {
                  fillTo: taker,
                  refundTo: taker,
                  revertIfIncomplete: true,
                },
                detail.tokenId,
                [],
              ]
            ),
          };
        }

        break;
      }

      default: {
        throw new Error("Unsupported exchange kind");
      }
    }

    // Generate router-level transaction data
    const routerLevelTxData =
      this.contracts.router.interface.encodeFunctionData("execute", [
        [
          {
            module: moduleLevelTx.module,
            data: moduleLevelTx.data,
            value: 0,
          },
        ],
      ]);

    // Use the on-received ERC721/ERC1155 hooks for approval-less bid filling
    if (detail.contractKind === "erc721") {
      return {
        txData: {
          from: taker,
          to: detail.contract,
          data:
            new Interface(ERC721Abi).encodeFunctionData(
              "safeTransferFrom(address,address,uint256,bytes)",
              [taker, moduleLevelTx.module, detail.tokenId, routerLevelTxData]
            ) + generateSourceBytes(options?.source),
        },
        direct: false,
      };
    } else {
      return {
        txData: {
          from: taker,
          to: detail.contract,
          data:
            new Interface(ERC1155Abi).encodeFunctionData(
              "safeTransferFrom(address,address,uint256,uint256,bytes)",
              [
                taker,
                moduleLevelTx.module,
                detail.tokenId,
                detail.amount ?? 1,
                routerLevelTxData,
              ]
            ) + generateSourceBytes(options?.source),
        },
        direct: false,
      };
    }
  }
}<|MERGE_RESOLUTION|>--- conflicted
+++ resolved
@@ -22,11 +22,8 @@
 import SeaportModuleAbi from "./abis/SeaportModule.json";
 import X2Y2ModuleAbi from "./abis/X2Y2Module.json";
 import ZeroExV4ModuleAbi from "./abis/ZeroExV4Module.json";
-<<<<<<< HEAD
+import ZoraModuleAbi from "./abis/ZoraModule.json";
 import BlurModuleAbi from "./abis/BlurModule.json";
-=======
-import ZoraModuleAbi from "./abis/ZoraModule.json";
->>>>>>> 49b64cae
 
 type ExecutionInfo = {
   module: string;
@@ -85,15 +82,14 @@
         ZeroExV4ModuleAbi,
         provider
       ),
-<<<<<<< HEAD
+      zoraModule: new Contract(
+        Addresses.ZoraModule[chainId] ?? AddressZero,
+        ZoraModuleAbi,
+        provider
+      ),
       blurModule: new Contract(
         Addresses.BlurModule[chainId] ?? AddressZero,
         BlurModuleAbi,
-=======
-      zoraModule: new Contract(
-        Addresses.ZoraModule[chainId] ?? AddressZero,
-        ZoraModuleAbi,
->>>>>>> 49b64cae
         provider
       ),
     };
@@ -163,41 +159,6 @@
         };
       }
     }
-
-    // TODO: Add Blur router module
-<<<<<<< HEAD
-    // if (details.some(({ kind }) => kind === "blur")) {
-    //   if (details.length > 1) {
-    //     throw new Error("Blur sweeping is not supported");
-    //   } else {
-    //     const order = details[0].order as Sdk.Blur.Order;
-    //     const exchange = new Sdk.Blur.Exchange(this.chainId);
-    //     const matchOrder = order.buildMatching({
-    //       trader: taker
-    //     })
-    //     return {
-    //       txData: await exchange.fillOrderTx(taker, order, matchOrder),
-    //       success: [true],
-    //     };
-    //   }
-    // }
-=======
-    if (details.some(({ kind }) => kind === "blur")) {
-      if (details.length > 1) {
-        throw new Error("Blur sweeping is not supported");
-      } else {
-        const order = details[0].order as Sdk.Blur.Order;
-        const exchange = new Sdk.Blur.Exchange(this.chainId);
-        const matchOrder = order.buildMatching({
-          trader: taker,
-        });
-        return {
-          txData: await exchange.fillOrderTx(taker, order, matchOrder),
-          success: [true],
-        };
-      }
-    }
->>>>>>> 49b64cae
 
     // TODO: Add Cryptopunks router module
     if (details.some(({ kind }) => kind === "cryptopunks")) {
@@ -347,11 +308,9 @@
     const x2y2Details: ListingDetailsExtracted[] = [];
     const zeroexV4Erc721Details: ListingDetailsExtracted[] = [];
     const zeroexV4Erc1155Details: ListingDetailsExtracted[] = [];
-<<<<<<< HEAD
+    const zoraDetails: ListingDetailsExtracted[] = [];
     const blurDetails: ListingDetailsExtracted[] = [];
-=======
-    const zoraDetails: ListingDetailsExtracted[] = [];
->>>>>>> 49b64cae
+
     for (let i = 0; i < details.length; i++) {
       const { kind, contractKind } = details[i];
 
@@ -389,6 +348,10 @@
 
         case "zora":
           detailsRef = zoraDetails;
+          break;
+        
+        case "blur":
+          detailsRef = blurDetails;
           break;
 
         default:
@@ -894,10 +857,59 @@
       }
     }
 
-<<<<<<< HEAD
-
-     // Handle Blur listings
-     if (blurDetails.length) {
+    // Handle Zora listings
+    if (zoraDetails.length) {
+      const orders = zoraDetails.map((d) => d.order as Sdk.Zora.Order);
+      const fees = getFees(zoraDetails);
+
+      const totalPrice = orders
+        .map((order) => bn(order.params.askPrice))
+        .reduce((a, b) => a.add(b), bn(0));
+      const totalFees = fees
+        .map(({ amount }) => bn(amount))
+        .reduce((a, b) => a.add(b), bn(0));
+
+      executions.push({
+        module: this.contracts.zoraModule.address,
+        data:
+          orders.length === 1
+            ? this.contracts.zoraModule.interface.encodeFunctionData(
+                "acceptETHListing",
+                [
+                  orders[0].params,
+                  {
+                    fillTo: taker,
+                    refundTo: taker,
+                    revertIfIncomplete: Boolean(!options?.partial),
+                    amount: totalPrice,
+                  },
+                  fees,
+                ]
+              )
+            : this.contracts.foundationModule.interface.encodeFunctionData(
+                "acceptETHListings",
+                [
+                  orders.map((order) => order.params),
+                  {
+                    fillTo: taker,
+                    refundTo: taker,
+                    revertIfIncomplete: Boolean(!options?.partial),
+                    amount: totalPrice,
+                  },
+                  fees,
+                ]
+              ),
+        value: totalPrice.add(totalFees),
+      });
+
+      // Mark the listings as successfully handled
+      for (const { originalIndex } of zoraDetails) {
+        success[originalIndex] = true;
+      }
+    }
+
+    // Handle Blur listings
+    if (blurDetails.length) {
       const orders = blurDetails.map(
         (d) => d.order as Sdk.Blur.Order
       );
@@ -907,22 +919,12 @@
 
       const totalPrice = orders
         .map((order) => bn(order.params.price))
-=======
-    // Handle Zora listings
-    if (zoraDetails.length) {
-      const orders = zoraDetails.map((d) => d.order as Sdk.Zora.Order);
-      const fees = getFees(zoraDetails);
-
-      const totalPrice = orders
-        .map((order) => bn(order.params.askPrice))
->>>>>>> 49b64cae
         .reduce((a, b) => a.add(b), bn(0));
       const totalFees = fees
         .map(({ amount }) => bn(amount))
         .reduce((a, b) => a.add(b), bn(0));
 
       executions.push({
-<<<<<<< HEAD
         module,
         data:
           orders.length === 1
@@ -933,15 +935,6 @@
                   orders[0].buildMatching({
                     trader: module
                   }),
-=======
-        module: this.contracts.zoraModule.address,
-        data:
-          orders.length === 1
-            ? this.contracts.zoraModule.interface.encodeFunctionData(
-                "acceptETHListing",
-                [
-                  orders[0].params,
->>>>>>> 49b64cae
                   {
                     fillTo: taker,
                     refundTo: taker,
@@ -951,7 +944,6 @@
                   fees,
                 ]
               )
-<<<<<<< HEAD
             : this.contracts.blurModule.interface.encodeFunctionData(
                 "acceptETHListings",
                 [
@@ -961,12 +953,6 @@
                       trader: module
                     })
                   ),
-=======
-            : this.contracts.foundationModule.interface.encodeFunctionData(
-                "acceptETHListings",
-                [
-                  orders.map((order) => order.params),
->>>>>>> 49b64cae
                   {
                     fillTo: taker,
                     refundTo: taker,
@@ -980,11 +966,7 @@
       });
 
       // Mark the listings as successfully handled
-<<<<<<< HEAD
       for (const { originalIndex } of blurDetails) {
-=======
-      for (const { originalIndex } of zoraDetails) {
->>>>>>> 49b64cae
         success[originalIndex] = true;
       }
     }
