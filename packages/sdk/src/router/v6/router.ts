--- conflicted
+++ resolved
@@ -1023,33 +1023,6 @@
         data:
           orders.length === 1
             ? this.contracts.foundationModule.interface.encodeFunctionData(
-<<<<<<< HEAD
-              "acceptETHListing",
-              [
-                orders[0].params,
-                {
-                  fillTo: taker,
-                  refundTo: taker,
-                  revertIfIncomplete: Boolean(!options?.partial),
-                  amount: totalPrice,
-                },
-                fees,
-              ]
-            )
-            : this.contracts.foundationModule.interface.encodeFunctionData(
-              "acceptETHListings",
-              [
-                orders.map((order) => order.params),
-                {
-                  fillTo: taker,
-                  refundTo: taker,
-                  revertIfIncomplete: Boolean(!options?.partial),
-                  amount: totalPrice,
-                },
-                fees,
-              ]
-            ),
-=======
                 "acceptETHListing",
                 [
                   {
@@ -1081,7 +1054,6 @@
                   fees,
                 ]
               ),
->>>>>>> 277dc2b9
         value: totalPrice.add(totalFees),
       });
 
@@ -1915,45 +1887,6 @@
         data:
           orders.length === 1
             ? this.contracts.zoraModule.interface.encodeFunctionData(
-<<<<<<< HEAD
-              "acceptETHListing",
-              [
-                {
-                  collection: orders[0].params.tokenContract,
-                  tokenId: orders[0].params.tokenId,
-                  currency: orders[0].params.askCurrency,
-                  amount: orders[0].params.askPrice,
-                  finder: taker,
-                },
-                {
-                  fillTo: taker,
-                  refundTo: taker,
-                  revertIfIncomplete: Boolean(!options?.partial),
-                  amount: totalPrice,
-                },
-                fees,
-              ]
-            )
-            : this.contracts.foundationModule.interface.encodeFunctionData(
-              "acceptETHListings",
-              [
-                orders.map((order) => ({
-                  collection: order.params.tokenContract,
-                  tokenId: order.params.tokenId,
-                  currency: order.params.askCurrency,
-                  amount: order.params.askPrice,
-                  finder: taker,
-                })),
-                {
-                  fillTo: taker,
-                  refundTo: taker,
-                  revertIfIncomplete: Boolean(!options?.partial),
-                  amount: totalPrice,
-                },
-                fees,
-              ]
-            ),
-=======
                 "acceptETHListing",
                 [
                   {
@@ -1991,7 +1924,6 @@
                   fees,
                 ]
               ),
->>>>>>> 277dc2b9
         value: totalPrice.add(totalFees),
       });
 
@@ -2556,17 +2488,12 @@
 
           try {
             const result = await axios.get(
-<<<<<<< HEAD
-              `https://order-fetcher.vercel.app/api/offer?orderHash=${order.id}&contract=${order.contract}&tokenId=${order.tokenId}&taker=${taker}&chainId=${this.chainId}` +
-              (order.unitPrice ? `&unitPrice=${order.unitPrice}` : "")
-=======
               `https://order-fetcher.vercel.app/api/offer?orderHash=${
                 order.id
               }&contract=${order.contract}&tokenId=${order.tokenId}&taker=${
                 detail.owner ?? taker
               }&chainId=${this.chainId}` +
                 (order.unitPrice ? `&unitPrice=${order.unitPrice}` : "")
->>>>>>> 277dc2b9
             );
 
             const fullOrder = new Sdk.Seaport.Order(
@@ -2669,17 +2596,12 @@
 
           try {
             const result = await axios.get(
-<<<<<<< HEAD
-              `https://order-fetcher.vercel.app/api/offer?orderHash=${order.id}&contract=${order.contract}&tokenId=${order.tokenId}&taker=${taker}&chainId=${this.chainId}` +
-              (order.unitPrice ? `&unitPrice=${order.unitPrice}` : "")
-=======
               `https://order-fetcher.vercel.app/api/offer?orderHash=${
                 order.id
               }&contract=${order.contract}&tokenId=${order.tokenId}&taker=${
                 detail.owner ?? taker
               }&chainId=${this.chainId}` +
                 (order.unitPrice ? `&unitPrice=${order.unitPrice}` : "")
->>>>>>> 277dc2b9
             );
 
             const fullOrder = new Sdk.SeaportV12.Order(
