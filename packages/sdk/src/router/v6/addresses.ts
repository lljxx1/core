--- conflicted
+++ resolved
@@ -71,12 +71,11 @@
   [Network.Ethereum]: "0x27eb35119dda39df73db6681019edc4c16311acc",
 };
 
-<<<<<<< HEAD
-export const Permit2Module: ChainIdToAddress = {
-  [Network.Ethereum]: "0x482e4d362c8a2ea19e07b7234a14084a7d740b42",
-=======
 export const RaribleModule: ChainIdToAddress = {
   [Network.Ethereum]: "",
   [Network.EthereumGoerli]: "",
->>>>>>> efa7ac1c
+};
+
+export const Permit2Module: ChainIdToAddress = {
+  [Network.Ethereum]: "0x482e4d362c8a2ea19e07b7234a14084a7d740b42",
 };