import { ChainIdToAddress, Network } from "../../utils";

export const Router: ChainIdToAddress = {
  [Network.Ethereum]: "0x178a86d36d89c7fdebea90b739605da7b131ff6a", // V6_0_0
  [Network.EthereumGoerli]: "0xb35d22a4553ab9d2b85e2a606cbae55f844df50c", // V6_0_0
};

// Utility modules

export const BalanceAssertModule: ChainIdToAddress = {};

export const UnwrapWETHModule: ChainIdToAddress = {};

// Exchange modules

export const FoundationModule: ChainIdToAddress = {};

export const LooksRareModule: ChainIdToAddress = {
  [Network.Ethereum]: "0x920692834f93258b71221c58edf870ae013e2f9b",
  [Network.EthereumGoerli]: "0x532486bb46581b032134159c1d31962cdab1e6a7",
};

export const SeaportModule: ChainIdToAddress = {
  [Network.Ethereum]: "0xef21d6b43ac0bb4608ca05628b05403a47310a3b",
  [Network.EthereumGoerli]: "0x6c460f133c573c21e7f55900d0c68f6f085b91e7",
};

export const SudoswapModule: ChainIdToAddress = {};

export const X2Y2Module: ChainIdToAddress = {
  [Network.Ethereum]: "0xff78f7c6e23187fd4bdb2f7f35359a42d56878dd",
  [Network.EthereumGoerli]: "0x6a789513b2e555f9d3539bf9a053a57d2bfca426",
};

export const ZeroExV4Module: ChainIdToAddress = {
  [Network.Ethereum]: "0xca0aedd0dde85d059e41e2c4aed711732b5df844",
  [Network.EthereumGoerli]: "0x29fcac61d9b2a3c55f3e1149d0278126c31abe74",
};

<<<<<<< HEAD
export let SudoswapModule: ChainIdToAddress = {
  // TODO: set once deployed
  [Network.Ethereum]: "0x0000000000000000000000000000000000000000",
};

export const BlurModule: ChainIdToAddress = {
  [Network.Ethereum]: "0x0000000000000000000000000000000000000000",
  [Network.EthereumGoerli]: "0x0000000000000000000000000000000000000000",
};
=======
export const ZoraModule: ChainIdToAddress = {};
>>>>>>> 49b64cae
<|MERGE_RESOLUTION|>--- conflicted
+++ resolved
@@ -37,16 +37,9 @@
   [Network.EthereumGoerli]: "0x29fcac61d9b2a3c55f3e1149d0278126c31abe74",
 };
 
-<<<<<<< HEAD
-export let SudoswapModule: ChainIdToAddress = {
-  // TODO: set once deployed
-  [Network.Ethereum]: "0x0000000000000000000000000000000000000000",
-};
+export const ZoraModule: ChainIdToAddress = {};
 
 export const BlurModule: ChainIdToAddress = {
   [Network.Ethereum]: "0x0000000000000000000000000000000000000000",
   [Network.EthereumGoerli]: "0x0000000000000000000000000000000000000000",
-};
-=======
-export const ZoraModule: ChainIdToAddress = {};
->>>>>>> 49b64cae
+};