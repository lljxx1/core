import { Provider } from "@ethersproject/abstract-provider";
import { Signer } from "@ethersproject/abstract-signer";
import { arrayify, splitSignature } from "@ethersproject/bytes";
import { HashZero } from "@ethersproject/constants";
import { hashMessage } from "@ethersproject/hash";
import { keccak256 } from "@ethersproject/solidity";
import { verifyMessage } from "@ethersproject/wallet";

import * as Addresses from "./addresses";
import { ProxyRegistry } from "./helpers";
import { Builders } from "./builders";
import * as Types from "./types";
import * as Common from "../common";
import { bn, lc, n, s } from "../utils";
import { BaseBuilder } from "./builders/base";

/**
 * The Wyvern v2 order interface provides functionality to interact with Project Wyvern Ethereum Smart Contracts and read data from the blockchain about order's current state.
 */
export class Order {
  /**
   * The chain ID for the Ethereum network to be used. For example, 1 for Ethereum Mainnet and 4 for Rinkeby Testnet.
   */
  public chainId: number;
  /**
   * The order parameters obtained from an API or built locally.
   */
  public params: Types.OrderParams;

  /**
   * 
   * @param chainId The chain ID for the Ethereum network to be used. For example, 1 for Ethereum Mainnet and 4 for Rinkeby Testnet.
   * @param params The order parameters obtained from an API or built locally.
   */
  constructor(chainId: number, params: Types.OrderParams) {
    if (chainId !== 1 && chainId !== 4) {
      throw new Error("Unsupported chain id");
    }

    this.chainId = chainId;
    try {
      this.params = normalize(params);
    } catch {
      throw new Error("Invalid params");
    }

    // Detect kind
    if (!params.kind) {
      this.params.kind = this.detectKind();
    }

    // Perform light validations

    // Validate fees
    if (
      this.params.makerRelayerFee > 10000 ||
      this.params.takerRelayerFee > 10000
    ) {
      throw new Error("Invalid fees");
    }

    // Validate side
    if (
      this.params.side !== Types.OrderSide.BUY &&
      this.params.side !== Types.OrderSide.SELL
    ) {
      throw new Error("Invalid side");
    }

    // Validate sale kind
    if (this.params.saleKind !== Types.OrderSaleKind.FIXED_PRICE) {
      // Support for dutch auctions will come later
      throw new Error("Invalid sale kind");
    }

    // Validate call method
    if (
      this.params.howToCall !== Types.OrderHowToCall.CALL &&
      this.params.howToCall !== Types.OrderHowToCall.DELEGATE_CALL
    ) {
      throw new Error("Invalid call method");
    }

    // Validate listing and expiration times
    if (
      this.params.expirationTime !== 0 &&
      this.params.listingTime >= this.params.expirationTime
    ) {
      throw new Error("Invalid listing and/or expiration time");
    }

    // Validate exchange
    if (this.params.exchange !== Addresses.Exchange[this.chainId]) {
      throw new Error("Invalid exchange");
    }
  }

  /**
   * 
   * @returns The order's keccak256 hash
   */
  public hash() {
    return keccak256(RAW_ORDER_FIELDS, toRaw(this.params));
  }

  /**
   * 
   * @returns The order's EIP191 prefix hash
   */
  public prefixHash() {
    return hashMessage(arrayify(this.hash()));
  }

  /**
   * Sign the Wyvern v2 order
   * @param signer Abstracted Ethereum account, usually as a JsonRpcSigner
   */
  public async sign(signer: Signer) {
    const signerChainId = await signer.getChainId();
    if (this.chainId !== signerChainId) {
      throw new Error("Wrong chain id");
    }

    const signerAddress = await signer.getAddress();
    if (lc(this.params.maker) !== lc(signerAddress)) {
      throw new Error("Wrong signer");
    }

    const { v, r, s } = await signer
      .signMessage(arrayify(this.hash()))
      .then(splitSignature);

    this.params = {
      ...this.params,
      v,
      r,
      s,
    };
  }

<<<<<<< HEAD
  /**
   * Build a matching buy order for a sell order and vice versa
   * @param taker The taker's Ethereum address
   * @param data Any aditional arguments
   * @returns The matching Wyvern v2 order
   */
  public buildMatching(taker: string, data?: any) {
    return this.getBuilder().buildMatching(this, taker, data);
=======
  public buildMatching(taker: string, data?: any[]) {
    return this.getBuilder().buildMatching(this, taker, ...(data || []));
>>>>>>> 63144357
  }

  /**
   * Check the validity of the order's signature
   */
  public async checkSignature() {
    const signer = verifyMessage(arrayify(this.hash()), {
      v: this.params.v,
      r: this.params.r ?? "",
      s: this.params.s ?? "",
    });

    if (lc(this.params.maker) !== lc(signer)) {
      throw new Error("Invalid signature");
    }
  }

  /**
   * Check the order's validity
   */
  public checkValidity() {
    if (!this.getBuilder().isValid(this)) {
      throw new Error("Invalid order");
    }
  }

<<<<<<< HEAD
  /**
   * Check the order's fillability
   * @param provider A read-only abstraction to access the blockchain data
   */
=======
  // TODO: Use multicall for speed/efficiency
>>>>>>> 63144357
  public async checkFillability(provider: Provider) {
    const chainId = await provider.getNetwork().then((n) => n.chainId);

    if (this.params.side === Types.OrderSide.BUY) {
      // Check that maker has enough balance to cover the payment
      // and the approval to the token transfer proxy is set

      const erc20 = new Common.Helpers.Erc20(
        provider,
        this.params.paymentToken
      );

      // Check balance
      const balance = await erc20.getBalance(this.params.maker);
      if (bn(balance).lt(this.params.basePrice)) {
        throw new Error("Insufficient balance");
      }

      // Check allowance
      const allowance = await erc20.getAllowance(
        this.params.maker,
        Addresses.TokenTransferProxy[chainId]
      );
      if (bn(allowance).lt(this.params.basePrice)) {
        throw new Error("Insufficient allowance");
      }
    } else {
      // Check that maker owns the token id put on sale and
      // the approval to the make'rs proxy is set

      const proxyRegistry = new ProxyRegistry(provider, chainId);
      const proxy = await proxyRegistry.getProxy(this.params.maker);
      if (!proxy) {
        throw new Error("Maker has no proxy");
      }

      if (this.params.kind?.startsWith("erc721")) {
        const erc721 = new Common.Helpers.Erc721(provider, this.params.target);

        // Sell orders can only be single token (at least for now), so
        // extracting the token id via the single token builder should
        // be enough
        const tokenId = new Builders.Erc721.SingleToken(chainId).getTokenId(
          this
        );
        if (!tokenId) {
          throw new Error("Invalid order");
        }

        // Check ownership
        const owner = await erc721.getOwner(tokenId);
        if (lc(owner) !== lc(this.params.maker)) {
          throw new Error("No ownership");
        }

        // Check approval
        const isApproved = await erc721.isApproved(this.params.maker, proxy);
        if (!isApproved) {
          throw new Error("No approval");
        }
      } else if (this.params.kind?.startsWith("erc1155")) {
        const erc1155 = new Common.Helpers.Erc1155(
          provider,
          this.params.target
        );

        // Sell orders can only be single token (at least for now), so
        // extracting the token id via the single token builder should
        // be enough
        const tokenId = new Builders.Erc1155.SingleToken(chainId).getTokenId(
          this
        );
        if (!tokenId) {
          throw new Error("Invalid order");
        }

        // Check balance
        const balance = await erc1155.getBalance(this.params.maker, tokenId);
        if (bn(balance).lt(1)) {
          throw new Error("Insufficient balance");
        }

        // Check approval
        const isApproved = await erc1155.isApproved(this.params.maker, proxy);
        if (!isApproved) {
          throw new Error("No approval");
        }
      } else {
        throw new Error("Invalid order");
      }
    }
  }

  private getBuilder(): BaseBuilder {
    switch (this.params.kind) {
      case "erc721-contract-wide": {
        return new Builders.Erc721.ContractWide(this.chainId);
      }

      case "erc721-single-token": {
        return new Builders.Erc721.SingleToken(this.chainId);
      }

      case "erc721-token-list": {
        return new Builders.Erc721.TokenList(this.chainId);
      }

      case "erc721-token-range": {
        return new Builders.Erc721.TokenRange(this.chainId);
      }

      case "erc1155-contract-wide": {
        return new Builders.Erc1155.ContractWide(this.chainId);
      }

      case "erc1155-single-token": {
        return new Builders.Erc1155.SingleToken(this.chainId);
      }

      case "erc1155-token-list": {
        return new Builders.Erc1155.TokenList(this.chainId);
      }

      case "erc1155-token-range": {
        return new Builders.Erc1155.TokenRange(this.chainId);
      }

      default: {
        throw new Error("Unknown order kind");
      }
    }
  }

  private detectKind(): Types.OrderKind {
    // erc721-contract-wide
    {
      const builder = new Builders.Erc721.ContractWide(this.chainId);
      if (builder.isValid(this)) {
        return "erc721-contract-wide";
      }
    }

    // erc721-single-token
    {
      const builder = new Builders.Erc721.SingleToken(this.chainId);
      if (builder.isValid(this)) {
        return "erc721-single-token";
      }
    }

    // erc721-token-list
    {
      const builder = new Builders.Erc721.TokenList(this.chainId);
      if (builder.isValid(this)) {
        return "erc721-token-list";
      }
    }

    // erc721-token-range
    {
      const builder = new Builders.Erc721.TokenRange(this.chainId);
      if (builder.isValid(this)) {
        return "erc721-token-range";
      }
    }

    // erc1155-contract-wide
    {
      const builder = new Builders.Erc1155.ContractWide(this.chainId);
      if (builder.isValid(this)) {
        return "erc1155-contract-wide";
      }
    }

    // erc1155-single-token
    {
      const builder = new Builders.Erc1155.SingleToken(this.chainId);
      if (builder.isValid(this)) {
        return "erc1155-single-token";
      }
    }

    // erc1155-token-list
    {
      const builder = new Builders.Erc1155.TokenList(this.chainId);
      if (builder.isValid(this)) {
        return "erc1155-token-list";
      }
    }

    // erc1155-token-range
    {
      const builder = new Builders.Erc1155.TokenRange(this.chainId);
      if (builder.isValid(this)) {
        return "erc1155-token-range";
      }
    }

    throw new Error(
      "Could not detect order kind (order might have unsupported params/calldata)"
    );
  }
}

const RAW_ORDER_FIELDS = [
  "address", // exchange
  "address", // maker
  "address", // taker
  "uint256", // makerRelayerFee
  "uint256", // takerRelayerFee
  "uint256", // makerProtocolFee (always 0)
  "uint256", // takerProtocolFee (always 0)
  "address", // feeRecipient
  "uint8", // feeMethod (always 1)
  "uint8", // side
  "uint8", // saleKind
  "address", // target
  "uint8", // howToCall
  "bytes", // calldata
  "bytes", // replacementPattern
  "address", // staticTarget
  "bytes", // staticExtradata
  "address", // paymentToken
  "uint256", // basePrice
  "uint256", // extra
  "uint256", // listingTime
  "uint256", // expirationTime
  "uint256", // salt
];

const toRaw = (order: Types.OrderParams): any[] => [
  order.exchange,
  order.maker,
  order.taker,
  order.makerRelayerFee,
  order.takerRelayerFee,
  0, // makerProtocolFee (always 0)
  0, // takerProtocolFee (always 0)
  order.feeRecipient,
  1, // feeMethod (always 1 - SplitFee)
  order.side,
  order.saleKind,
  order.target,
  order.howToCall,
  order.calldata,
  order.replacementPattern,
  order.staticTarget,
  order.staticExtradata,
  order.paymentToken,
  order.basePrice,
  order.extra,
  order.listingTime,
  order.expirationTime,
  order.salt,
];

const normalize = (order: Types.OrderParams): Types.OrderParams => {
  // Perform some normalization operations on the order:
  // - convert bignumbers to strings where needed
  // - convert strings to numbers where needed
  // - lowercase all strings

  return {
    kind: order.kind,
    exchange: lc(order.exchange),
    maker: lc(order.maker),
    taker: lc(order.taker),
    makerRelayerFee: n(order.makerRelayerFee),
    takerRelayerFee: n(order.takerRelayerFee),
    feeRecipient: lc(order.feeRecipient),
    side: n(order.side),
    saleKind: n(order.saleKind),
    target: lc(order.target),
    howToCall: n(order.howToCall),
    calldata: lc(order.calldata),
    replacementPattern: lc(order.replacementPattern),
    staticTarget: lc(order.staticTarget),
    staticExtradata: lc(order.staticExtradata),
    paymentToken: lc(order.paymentToken),
    basePrice: s(order.basePrice),
    extra: s(order.extra),
    listingTime: n(order.listingTime),
    expirationTime: n(order.expirationTime),
    salt: s(order.salt),
    v: order.v ?? 0,
    r: order.r ?? HashZero,
    s: order.s ?? HashZero,
  };
};<|MERGE_RESOLUTION|>--- conflicted
+++ resolved
@@ -138,19 +138,14 @@
     };
   }
 
-<<<<<<< HEAD
   /**
    * Build a matching buy order for a sell order and vice versa
    * @param taker The taker's Ethereum address
    * @param data Any aditional arguments
    * @returns The matching Wyvern v2 order
    */
-  public buildMatching(taker: string, data?: any) {
-    return this.getBuilder().buildMatching(this, taker, data);
-=======
   public buildMatching(taker: string, data?: any[]) {
     return this.getBuilder().buildMatching(this, taker, ...(data || []));
->>>>>>> 63144357
   }
 
   /**
@@ -177,14 +172,11 @@
     }
   }
 
-<<<<<<< HEAD
+  // TODO: Use multicall for speed/efficiency
   /**
    * Check the order's fillability
    * @param provider A read-only abstraction to access the blockchain data
    */
-=======
-  // TODO: Use multicall for speed/efficiency
->>>>>>> 63144357
   public async checkFillability(provider: Provider) {
     const chainId = await provider.getNetwork().then((n) => n.chainId);
 
