--- conflicted
+++ resolved
@@ -28,10 +28,7 @@
   },
   "dependencies": {
     "@tenderly/hardhat-tenderly": "^1.5.2",
-<<<<<<< HEAD
-    "@uniswap/permit2-sdk": "^1.2.0"
-=======
+    "@uniswap/permit2-sdk": "^1.2.0",
     "hardhat-tracer": "^1.2.1"
->>>>>>> cc2594ea
   }
 }